overviewer.views= {}


overviewer.views.WorldView = Backbone.View.extend({
    initialize: function(opts) {
        this.options.mapTypes = [];
        this.options.overlayMapTypes = [];
        this.options.mapTypeIds = [];
        this.options.overlayMapTypeIds = [];

        var curTileSet = this.model.get("tileSets").at(0);
        var spawn = curTileSet.get("spawn");
        if (spawn == "false") {
            var spawn = [0,64,0];
        }
        this.options.lastViewport = [spawn[0],spawn[1],spawn[2],curTileSet.get("defaultZoom")];

        this.model.get("tileSets").each(function(tset, index, list) {
            // ignore overlays:
            var ops = {
                getTileUrl: overviewer.gmap.getTileUrlGenerator(tset.get("path"), tset.get("base"), tset.get("imgextension")),
                'tileSize':     new google.maps.Size(
                                    overviewerConfig.CONST.tileSize,
                                    overviewerConfig.CONST.tileSize),
                'maxZoom':      tset.get("maxZoom"),
                'minZoom':      tset.get("minZoom"),
                'isPng':        (tset.get("imgextension")=="png")
            };
            var newMapType = new google.maps.ImageMapType(ops);
            newMapType.name = tset.get("name");
            newMapType.shortname = tset.get("name");
            newMapType.alt = "Minecraft " + tset.get("name") + " Map";
            newMapType.projection = new overviewer.classes.MapProjection();
            newMapType._ov_tileSet = tset;

            if (tset.get("isOverlay")) {
                newMapType.tiles = tset.get("tilesets");
                this.options.overlayMapTypes.push(newMapType);
                this.options.overlayMapTypeIds.push(overviewerConfig.CONST.mapDivId + this.model.get("name") + tset.get("name"));
            } else {
                this.options.mapTypes.push(newMapType);
                this.options.mapTypeIds.push(overviewerConfig.CONST.mapDivId + this.model.get("name") + tset.get("name"));
            }

        }, this);

        this.model.get("tileSets").each(function(tset, index, list) {
            // ignore non-overlays:
            if (!tset.get("isOverlay")) { return; };

        });
    },
});



overviewer.views.WorldSelectorView = Backbone.View.extend({
    initialize: function() {
        if(overviewer.collections.worldViews.length > 1) {
            $(this.el).addClass("customControl");
            
            // a div will have already been created for us, we just
            // need to register it with the google maps control
            var selectBox = document.createElement('select');
            $.each(overviewer.collections.worldViews, function(index, elem) {
                var o = document.createElement("option");
                o.value = elem.model.get("name");
                o.innerHTML = elem.model.get("name");
                if (elem.model == overviewer.mapModel.get("currentWorldView").model) {
                    o.selected=true;
                }
                $(o).data("viewObj", elem);
                selectBox.appendChild(o);

            });

            this.el.appendChild(selectBox);
            overviewer.map.controls[google.maps.ControlPosition.TOP_LEFT].push(this.el);
        }
    },
    events: {
        "change select":  "changeWorld"
    },
    changeWorld: function() {
        var selectObj = this.$("select")[0];
        var selectedOption = selectObj.options[selectObj.selectedIndex]; 

        overviewer.mapModel.set({currentWorldView: $(selectedOption).data("viewObj")});
        //
     },
    render: function(t) {
        //console.log("WorldSelectorView::render() TODO implement this (low priority)");
    }
});



overviewer.views.CompassView = Backbone.View.extend({
    initialize: function() {
        this.el.index=0;
        var compassImg = document.createElement('IMG');
        compassImg.src = overviewerConfig.CONST.image.compass;
        this.el.appendChild(compassImg);

        overviewer.map.controls[google.maps.ControlPosition.TOP_RIGHT].push(this.el);
    },
    /**
     * CompassView::render
     */
    render: function() {
        var tsetModel = overviewer.mapView.options.currentTileSet;
        var northdir = tsetModel.get("north_direction");
        if (northdir == overviewerConfig.CONST.UPPERLEFT)
            this.$("IMG").attr("src","compass_upper-left.png");
        if (northdir == overviewerConfig.CONST.UPPERRIGHT)
            this.$("IMG").attr("src", "compass_upper-right.png");
        if (northdir == overviewerConfig.CONST.LOWERLEFT)
            this.$("IMG").attr("src", "compass_lower-left.png");
        if (northdir == overviewerConfig.CONST.LOWERRIGHT)
            this.$("IMG").attr("src", "compass_lower-right.png");
    }
});


overviewer.views.CoordboxView = Backbone.View.extend({
    initialize: function() {
        // Coords box
        this.el.id = 'coordsDiv';
        this.el.innerHTML = 'coords here';
        overviewer.map.controls[google.maps.ControlPosition.BOTTOM_LEFT].push(this.el);
    },
    updateCoords: function(latLng) {
        var worldcoords = overviewer.util.fromLatLngToWorld(latLng.lat(), 
        latLng.lng(),
        overviewer.mapView.options.currentTileSet);
        this.el.innerHTML = "Coords: X " + Math.round(worldcoords.x) + ", Z " + Math.round(worldcoords.z);
    }
});

overviewer.views.ProgressView = Backbone.View.extend({	
    initialize: function() {
        this.el.id = 'progressDiv';
        this.el.innerHTML = 'Current Render Progress';
        overviewer.map.controls[google.maps.ControlPosition.BOTTOM_RIGHT].push(this.el);
<<<<<<< HEAD
        this.hidden = true;
=======
        this.el.hidden = true;
>>>>>>> beaa2a9f
        $.ajaxSetup({cache: false});
    },
    updateProgress: function() {
        e = this;
<<<<<<< HEAD
        $.getJSON('progress.js', null, function(d){
            e.el.hidden = false;
            e.el.innerHTML = d['message'];
            if (d.update > 0) {
                setTimeout("e.updateProgress()", d.update);
            } else {
=======
        $.getJSON('progress.json', null, function(d){
            if (!(d == null||d=='')) {
                e.el.hidden = false;
                e.el.innerHTML = d['message'];
                if (d.update > 0) {
                    setTimeout("e.updateProgress()", d.update);
                } else {
                    setTimeout("e.updateProgress()", 60000);
                    e.el.innerHTML="Hidden - d.update < 0";
                    e.el.hidden = true;
                }
            } else {
                e.el.innerHTML="Hidden - !!d==false";
>>>>>>> beaa2a9f
                e.el.hidden = true;
            }
        });
    }
});

/* GoogleMapView is responsible for dealing with the GoogleMaps API to create the 
 */

overviewer.views.GoogleMapView = Backbone.View.extend({
    initialize: function(opts) {
        this.options.map = null;
        var curWorld = this.model.get("currentWorldView").model;

        var curTset = curWorld.get("tileSets").at(0);
        var spawn = curTset.get("spawn");
        if (spawn == "false") {
            var spawn = [0,64,0];
        }
        var mapcenter = overviewer.util.fromWorldToLatLng(
           spawn[0],
           spawn[1],
           spawn[2],
           curTset);


        this.options.mapTypes=[];
        this.options.mapTypeIds=[];
        var opts = this.options;

        var mapOptions = {};
    // 
        // init the map with some default options.  use the first tileset in the first world
        this.options.mapOptions = {
            zoom:                   curTset.get("defaultZoom"),
            center:                 mapcenter,
            panControl:             true,
            scaleControl:           false,
            mapTypeControl:         true,
            //mapTypeControlOptions: {
                //mapTypeIds: this.options.mapTypeIds
            //},
            mapTypeId:              '',
            streetViewControl:      false,
            overviewMapControl:     true,
            zoomControl:            true,
            backgroundColor:        curTset.get("bgcolor")
        };

    
        overviewer.map = new google.maps.Map(this.el, this.options.mapOptions);

        // register every ImageMapType with the map
        $.each(overviewer.collections.worldViews, function( index, worldView) {
            $.each(worldView.options.mapTypes, function(i_index, maptype) {
                overviewer.map.mapTypes.set(overviewerConfig.CONST.mapDivId + 
                    worldView.model.get("name") + maptype.shortname , maptype);
            });
        });
        
    },
    /* GoogleMapView::render()
     * Should be called when the current world has changed in GoogleMapModel
     */
    render: function() {
        var view = this.model.get("currentWorldView");
        this.options.mapOptions.mapTypeControlOptions = {
            mapTypeIds: view.options.mapTypeIds};
        this.options.mapOptions.mapTypeId = view.options.mapTypeIds[0];
        overviewer.map.setOptions(this.options.mapOptions);


        return this;
    },
    /**
     * GoogleMapView::updateCurrentTileset()
     * Keeps track of the currently visible tileset
     */
    updateCurrentTileset: function() {
        var currentWorldView = this.model.get("currentWorldView");
        var gmapCurrent = overviewer.map.getMapTypeId();
        for (id in currentWorldView.options.mapTypeIds) {
            if (currentWorldView.options.mapTypeIds[id] == gmapCurrent) {
                this.options.currentTileSet = currentWorldView.options.mapTypes[id]._ov_tileSet;
            }
        }

        // for this world, remember our current viewport (as worldcoords, not LatLng)
        //

    }

});


/**
 * OverlayControlView
 */
overviewer.views.OverlayControlView = Backbone.View.extend({
    /** OverlayControlVIew::initialize
     */
    initialize: function(opts) {
        $(this.el).addClass("customControl");
        overviewer.map.controls[google.maps.ControlPosition.TOP_RIGHT].push(this.el); 
    },
    registerEvents: function(me) {
        overviewer.mapModel.bind("change:currentWorldView", me.render, me);
    },

    /**
     * OverlayControlView::render
     */
    render: function() {
        this.el.innerHTML="";
        
        // hide all visible overlays:
        overviewer.map.overlayMapTypes.clear()

        // if this world has no overlays, don't create this control
        var mapTypes = overviewer.mapModel.get('currentWorldView').options.overlayMapTypes;
        if (mapTypes.length == 0) { return; }

        var controlText = document.createElement('DIV');
        controlText.innerHTML = "Overlays";
        
        var controlBorder = document.createElement('DIV');
        $(controlBorder).addClass('top');
        this.el.appendChild(controlBorder);
        controlBorder.appendChild(controlText);
        
        var dropdownDiv = document.createElement('DIV');
        $(dropdownDiv).addClass('dropDown');
        this.el.appendChild(dropdownDiv);
        dropdownDiv.innerHTML='';
        
        $(controlText).click(function() {
                $(controlBorder).toggleClass('top-active');
                $(dropdownDiv).toggle();
        });

        var currentTileSetPath = overviewer.mapView.options.currentTileSet.get('path');
        
        for (i in mapTypes) {
            var mt = mapTypes[i];
            // if this overlay specifies a list of valid tilesets, then skip over any invalid tilesets 
            if ((mt.tiles.length > 0) && (mt.tiles.indexOf(currentTileSetPath) ==-1)) {
                continue;
            }
            this.addItem({label: mt.name,
                    name: mt.name,
                    mt: mt,

                    action: function(this_item, checked) {
                        if (checked) {
                            overviewer.map.overlayMapTypes.push(this_item.mt);
                        } else {
                            var idx_to_delete = -1;
                            overviewer.map.overlayMapTypes.forEach(function(e, j) {
                                if (e == this_item.mt) {
                                    idx_to_delete = j;
                                }
                            });
                            if (idx_to_delete >= 0) {
                                overviewer.map.overlayMapTypes.removeAt(idx_to_delete);
                            }
                        }

                    }
            });
        }


    },

    addItem: function(item) {
        var itemDiv = document.createElement('div');
        var itemInput = document.createElement('input');
        itemInput.type='checkbox';

        // if this overlay is already visible, set the checkbox
        // to checked
        overviewer.map.overlayMapTypes.forEach(function(e, j) {
            if (e == item.mt) {
                itemInput.checked=true;
            }
        });
        
        // give it a name
        $(itemInput).attr("_mc_overlayname", item.name);
        jQuery(itemInput).click((function(local_item) {
            return function(e) {
                item.action(local_item, e.target.checked);
            };
        })(item));

        this.$(".dropDown")[0].appendChild(itemDiv);
        itemDiv.appendChild(itemInput);
        var textNode = document.createElement('text');
        textNode.innerHTML = item.label + '<br/>';

        itemDiv.appendChild(textNode);
    }
});


/**
 * SignControlView
 */
overviewer.views.SignControlView = Backbone.View.extend({
    /** SignControlView::initialize
     */
    initialize: function(opts) {
        $(this.el).addClass("customControl");
        overviewer.map.controls[google.maps.ControlPosition.TOP_RIGHT].push(this.el);

    },
    registerEvents: function(me) {
        google.maps.event.addListener(overviewer.map, 'maptypeid_changed', function(event) {
            overviewer.mapView.updateCurrentTileset();

            // workaround IE issue.  bah!
            if (typeof markers=="undefined") { return; }
            me.render();
            // hide markers, if necessary
            // for each markerSet, check:
            //    if the markerSet isnot part of this tileset, hide all of the markers
            var curMarkerSet = overviewer.mapView.options.currentTileSet.attributes.path;
            var dataRoot = markers[curMarkerSet];
            if (!dataRoot) { 
                // this tileset has no signs, so hide all of them
                for (markerSet in markersDB) {
                    if (markersDB[markerSet].created) {
                        jQuery.each(markersDB[markerSet].raw, function(i, elem) {
                            elem.markerObj.setVisible(false);
                        });
                    }
                }

                return; 
            }
            var groupsForThisTileSet = jQuery.map(dataRoot, function(elem, i) { return elem.groupName;})
            for (markerSet in markersDB) {
                if (jQuery.inArray(markerSet, groupsForThisTileSet) == -1){
                    // hide these
                    if (markersDB[markerSet].created) {
                        jQuery.each(markersDB[markerSet].raw, function(i, elem) {
                            elem.markerObj.setVisible(false);
                        });
                    }
                    markersDB[markerSet].checked=false;
                }
                // make sure the checkboxes checked if necessary
                $("[_mc_groupname=" + markerSet + "]").attr("checked", markersDB[markerSet].checked);

            }

        });

    },
    /**
     * SignControlView::render
     */
    render: function() {

        var curMarkerSet = overviewer.mapView.options.currentTileSet.attributes.path;
        //var dataRoot = overviewer.collections.markerInfo[curMarkerSet];
        var dataRoot = markers[curMarkerSet];

        this.el.innerHTML="";
        
        // if we have no markerSets for this tileset, do nothing:
        if (!dataRoot) { return; }


        var controlText = document.createElement('DIV');
        controlText.innerHTML = "Signs";

        var controlBorder = document.createElement('DIV');
        $(controlBorder).addClass('top');
        this.el.appendChild(controlBorder);
        controlBorder.appendChild(controlText);

        var dropdownDiv = document.createElement('DIV');
        $(dropdownDiv).addClass('dropDown');
        this.el.appendChild(dropdownDiv);
        dropdownDiv.innerHTML='';

        // add the functionality to toggle visibility of the items
        $(controlText).click(function() {
                $(controlBorder).toggleClass('top-active');
                $(dropdownDiv).toggle();
        });


        // add some menus
        for (i in dataRoot) {
            var group = dataRoot[i];
            this.addItem({label: group.displayName, groupName:group.groupName, action:function(this_item, checked) {
                markersDB[this_item.groupName].checked = checked;
                jQuery.each(markersDB[this_item.groupName].raw, function(i, elem) {
                    elem.markerObj.setVisible(checked);
                });
            }});
        }

        //dataRoot['markers'] = [];
        //
        for (i in dataRoot) {
            var groupName = dataRoot[i].groupName;
            if (!markersDB[groupName].created) {
                for (j in markersDB[groupName].raw) {
                    var entity = markersDB[groupName].raw[j];
                    if (entity['icon']) {
                        iconURL = entity['icon'];
                    } else {
                        iconURL = dataRoot[i].icon;
                    }
                    var marker = new google.maps.Marker({
                            'position': overviewer.util.fromWorldToLatLng(entity.x,
                                entity.y, entity.z, overviewer.mapView.options.currentTileSet),
                            'map':      overviewer.map,
                            'title':    jQuery.trim(entity.text), 
                            'icon':     iconURL,
                            'visible':  false
                    }); 
                    if(entity['createInfoWindow'] == true) {
                        overviewer.util.createMarkerInfoWindow(marker);
                    } else {
                        if(dataRoot[i].createInfoWindow == true) {
                            overviewer.util.createMarkerInfoWindow(marker);
                        }
                    }
                    jQuery.extend(entity, {markerObj: marker});
                }
                markersDB[groupName].created = true;
            }
        }


    },
    addItem: function(item) {
        var itemDiv = document.createElement('div');
        var itemInput = document.createElement('input');
        itemInput.type='checkbox';

        // give it a name
        $(itemInput).data('label',item.label);
        $(itemInput).attr("_mc_groupname", item.groupName);
        jQuery(itemInput).click((function(local_item) {
            return function(e) {
                item.action(local_item, e.target.checked);
            };
        })(item));

        this.$(".dropDown")[0].appendChild(itemDiv);
        itemDiv.appendChild(itemInput);
        var textNode = document.createElement('text');
        if(item.icon) {
            textNode.innerHTML = '<img width="15" height="15" src="' + 
                item.icon + '">' + item.label + '&nbsp;<br/>';
        } else {
            textNode.innerHTML = item.label + '&nbsp;<br/>';
        }

        itemDiv.appendChild(textNode);
        itemDiv.style.whiteSpace = "nowrap";

    },
});

/**
 * SpawnIconView
 */
overviewer.views.SpawnIconView = Backbone.View.extend({
    render: function() {
        // 
        var curTileSet = overviewer.mapView.options.currentTileSet;
        if (overviewer.collections.spawnMarker) {
            overviewer.collections.spawnMarker.setMap(null);
            overviewer.collections.spawnMarker = null;
        }
        var spawn = curTileSet.get("spawn");
        if (spawn) {
            overviewer.collections.spawnMarker = new google.maps.Marker({
                'position': overviewer.util.fromWorldToLatLng(spawn[0],
                    spawn[1], spawn[2], overviewer.mapView.options.currentTileSet),
                'map':      overviewer.map,
                'title':    'spawn',
                'icon':     overviewerConfig.CONST.image.spawnMarker,
                'visible':  false
                }); 
            overviewer.collections.spawnMarker.setVisible(true);
        }
    }
});
<|MERGE_RESOLUTION|>--- conflicted
+++ resolved
@@ -142,23 +142,11 @@
         this.el.id = 'progressDiv';
         this.el.innerHTML = 'Current Render Progress';
         overviewer.map.controls[google.maps.ControlPosition.BOTTOM_RIGHT].push(this.el);
-<<<<<<< HEAD
-        this.hidden = true;
-=======
         this.el.hidden = true;
->>>>>>> beaa2a9f
         $.ajaxSetup({cache: false});
     },
     updateProgress: function() {
         e = this;
-<<<<<<< HEAD
-        $.getJSON('progress.js', null, function(d){
-            e.el.hidden = false;
-            e.el.innerHTML = d['message'];
-            if (d.update > 0) {
-                setTimeout("e.updateProgress()", d.update);
-            } else {
-=======
         $.getJSON('progress.json', null, function(d){
             if (!(d == null||d=='')) {
                 e.el.hidden = false;
@@ -172,7 +160,6 @@
                 }
             } else {
                 e.el.innerHTML="Hidden - !!d==false";
->>>>>>> beaa2a9f
                 e.el.hidden = true;
             }
         });
