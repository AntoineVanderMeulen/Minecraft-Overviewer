--- conflicted
+++ resolved
@@ -437,7 +437,6 @@
         pr = pr * pr * 42317861 + pr * 11;
         rotation = 3 & (pr >> 16);
         return rotation;
-<<<<<<< HEAD
     } else if (is_stairs(state->block)) { /* stairs */
         /* 4 ancillary bits will be added to indicate which quarters of the block contain the 
          * upper step. Regular stairs will have 2 bits set & corner stairs will have 1 or 3.
@@ -527,20 +526,6 @@
             /* Do NOT allow changing quarters on the starboard side */
             lock_mask |= starboard_mask[ancilData & 0x3];
         }
-=======
-    } else if (state->block == 175) { /* doublePlants */
-        /* use bottom block data format plus one bit for top
-         * block (0x8)
-         */
-        if( get_data(state, BLOCKS, x, y-1, z) == 175 ) {
-            data = get_data(state, DATA, x, y-1, z) | 0x8;
-        } else {
-            data = ancilData;
-        }
-
-        return data;
-    }
->>>>>>> 57a7be9e
 
         /* Make corner stairs -- prefer outside corners like Minecraft */
         if (stairs[0] && (neigh[0] & 0x4) == (ancilData & 0x4)) {
@@ -558,6 +543,17 @@
         }
 
         return ancilData;
+    } else if (state->block == 175) { /* doublePlants */
+        /* use bottom block data format plus one bit for top
+         * block (0x8)
+         */
+        if( get_data(state, BLOCKS, x, y-1, z) == 175 ) {
+            data = get_data(state, DATA, x, y-1, z) | 0x8;
+        } else {
+            data = ancilData;
+        }
+
+        return data;
     }
 
     return 0;
@@ -704,11 +700,8 @@
                         (state.block == 85) || (state.block == 90) ||
                         (state.block == 101) || (state.block == 102) ||
                         (state.block == 111) || (state.block == 113) ||
-<<<<<<< HEAD
-                        (state.block == 139) || is_stairs(state.block)) {
-=======
-                        (state.block == 139) || (state.block == 175)) {
->>>>>>> 57a7be9e
+                        (state.block == 139) || (state.block == 175) || 
+                        is_stairs(state.block)) {
                         ancilData = generate_pseudo_data(&state, ancilData);
                         state.block_pdata = ancilData;
                     } else {
