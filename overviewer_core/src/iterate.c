/* 
 * This file is part of the Minecraft Overviewer.
 *
 * Minecraft Overviewer is free software: you can redistribute it and/or
 * modify it under the terms of the GNU General Public License as published
 * by the Free Software Foundation, either version 3 of the License, or (at
 * your option) any later version.
 *
 * Minecraft Overviewer is distributed in the hope that it will be useful,
 * but WITHOUT ANY WARRANTY; without even the implied warranty of
 * MERCHANTABILITY or FITNESS FOR A PARTICULAR PURPOSE.  See the GNU General
 * Public License for more details.
 *
 * You should have received a copy of the GNU General Public License along
 * with the Overviewer.  If not, see <http://www.gnu.org/licenses/>.
 */

#include "overviewer.h"

static PyObject *textures = NULL;
static PyObject *chunk_mod = NULL;
static PyObject *blockmap = NULL;
static PyObject *known_blocks = NULL;
static PyObject *transparent_blocks = NULL;

PyObject *init_chunk_render(PyObject *self, PyObject *args) {
   
    /* this function only needs to be called once, anything more should be
     * ignored */
    if (blockmap) {
        Py_RETURN_NONE;
    }

    textures = PyImport_ImportModule("overviewer_core.textures");
    /* ensure none of these pointers are NULL */    
    if ((!textures)) {
        return NULL;
    }

    chunk_mod = PyImport_ImportModule("overviewer_core.chunk");
    /* ensure none of these pointers are NULL */    
    if ((!chunk_mod)) {
        return NULL;
    }
    
    blockmap = PyObject_GetAttrString(textures, "blockmap");
    if (!blockmap)
        return NULL;
    known_blocks = PyObject_GetAttrString(textures, "known_blocks");
    if (!known_blocks)
        return NULL;
    transparent_blocks = PyObject_GetAttrString(textures, "transparent_blocks");
    if (!transparent_blocks)
        return NULL;
    
    Py_RETURN_NONE;
}

int
is_transparent(unsigned char b) {
    PyObject *block = PyInt_FromLong(b);
    int ret = PySequence_Contains(transparent_blocks, block);
    if (!ret)
    {
        ret = !(PySequence_Contains(known_blocks, block));
    }
    Py_DECREF(block);
    return ret;

}


unsigned char
    check_adjacent_blocks(RenderState *state, int x,int y,int z, unsigned char blockid) {
        /*
         * Generates a pseudo ancillary data for blocks that depend of 
         * what are surrounded and don't have ancillary data. This 
         * function is through generate_pseudo_data.
         *
         * This uses a binary number of 4 digits to encode the info. 
         * The encode is:
         *
         * 0b1234:
         * Bit:   1   2   3   4
         * Side: +x  +y  -x  -y
         * Values: bit = 0 -> The corresponding side block has different blockid
         *         bit = 1 -> The corresponding side block has same blockid
         * Example: if the bit1 is 1 that means that there is a block with 
         * blockid in the side of the +x direction.
         */
        
        unsigned char pdata=0;
        
        if (state->x == 15) { /* +x direction */
            if (state->up_right_blocks != Py_None) { /* just in case we are in the end of the world */
                if (getArrayByte3D(state->up_right_blocks, 0, y, z) == blockid) {
                    pdata = pdata|(1 << 3);
                }
            }
        } else {
            if (getArrayByte3D(state->blocks, x + 1, y, z) == blockid) {
                pdata = pdata|(1 << 3);
            }
        }
        
        if (state->y == 15) { /* +y direction*/
            if (state->right_blocks != Py_None) {
                if (getArrayByte3D(state->right_blocks, x, 0, z) == blockid) {
                    pdata = pdata|(1 << 2);
                }
            }
        } else {
            if (getArrayByte3D(state->blocks, x, y + 1, z) == blockid) {
                pdata = pdata|(1 << 2);
            }
        }
        
        if (state->x == 0) { /* -x direction*/
            if (state->left_blocks != Py_None) {
                if (getArrayByte3D(state->left_blocks, 15, y, z) == blockid) {
                    pdata = pdata|(1 << 1);
                }
            }
        } else {
            if (getArrayByte3D(state->blocks, x - 1, y, z) == blockid) {
                pdata = pdata|(1 << 1);
            }
        }
        
        if (state->y == 0) { /* -y direction */
            if (state->up_left_blocks != Py_None) {
                if (getArrayByte3D(state->up_left_blocks, x, 15, z) == blockid) {
                    pdata = pdata|(1 << 0);
                }
            }
        } else {
            if (getArrayByte3D(state->blocks, x, y - 1, z) == blockid) {
                pdata = pdata|(1 << 0);
            }
        }

        return pdata;
}


unsigned char
generate_pseudo_data(RenderState *state, unsigned char ancilData) {
    /*
     * Generates a fake ancillary data for blocks that are drawn 
     * depending on what are surrounded.
     */
    int x = state->x, y = state->y, z = state->z;
    unsigned char data = 0;
    
    if (state->block == 2) { /* grass */
        /* return 0x10 if grass is covered in snow */
        if (z < 127 && getArrayByte3D(state->blocks, x, y, z+1) == 78)
            return 0x10;
        return ancilData;
    } else if (state->block == 9) { /* water */
        /* an aditional bit for top is added to the 4 bits of check_adjacent_blocks */
        if (ancilData == 0) { /* static water */
            if ((z != 127) && (getArrayByte3D(state->blocks, x, y, z+1) == 9)) {
                data = 0;
            } else { 
                data = 16;
            }
            return data; /* = 0b10000 */
        } else if ((ancilData > 0) && (ancilData < 8)) { /* flowing water */
            data = (check_adjacent_blocks(state, x, y, z, state->block) ^ 0x0f) | 0x10;
            return data;
        } else if (ancilData >= 8) { /* falling water */
            data = (check_adjacent_blocks(state, x, y, z, state->block) ^ 0x0f);
            return data;
        }
    } else if ((state->block == 20) || (state->block == 79)) { /* glass and ice */
        /* an aditional bit for top is added to the 4 bits of check_adjacent_blocks */
        if ((z != 127) && (getArrayByte3D(state->blocks, x, y, z+1) == 20)) {
            data = 0;
        } else { 
            data = 16;
        }
        data = (check_adjacent_blocks(state, x, y, z, state->block) ^ 0x0f) | data;
        return data;
    } else if (state->block == 85) { /* fences */
        /* check for fences AND fence gates */
        return check_adjacent_blocks(state, x, y, z, state->block) | check_adjacent_blocks(state, x, y, z, 107);

    } else if (state->block == 55) { /* redstone */
        /* three addiotional bit are added, one for on/off state, and
         * another two for going-up redstone wire in the same block
         * (connection with the level z+1) */
        unsigned char above_level_data = 0, same_level_data = 0, below_level_data = 0, possibly_connected = 0, final_data = 0;

        /* check for air in z+1, no air = no connection with upper level */        
        if ((z != 127) && (getArrayByte3D(state->blocks, x, y, z + 1) == 0)) { 
            above_level_data = check_adjacent_blocks(state, x, y, z + 1, state->block);
        }   /* else above_level_data = 0 */
        
        /* check connection with same level */
        same_level_data = check_adjacent_blocks(state, x, y, z, 55);
        
        /* check the posibility of connection with z-1 level, check for air */
        possibly_connected = check_adjacent_blocks(state, x, y, z, 0);
        
        /* check connection with z-1 level */
        if (z != 0) {
            below_level_data = check_adjacent_blocks(state, x, y, z - 1, state->block);
        } /* else below_level_data = 0 */
        
        final_data = above_level_data | same_level_data | (below_level_data & possibly_connected);
        
        /* add the three bits */
        if (ancilData > 0) { /* powered redstone wire */
            final_data = final_data | 0x40;
        }
        if ((above_level_data & 0x01)) { /* draw top left going up redstonewire */
            final_data = final_data | 0x20;
        }
        if ((above_level_data & 0x08)) { /* draw top right going up redstonewire */
            final_data = final_data | 0x10;
        }
        return final_data;

    } else if (state-> block == 54) { /* chests */
        /* the top 2 bits are used to store the type of chest
         * (single or double), the 2 bottom bits are used for 
         * orientation, look textures.py for more information. */

        /* if placed alone chests always face west, return 0 to make a 
         * chest facing west */
        unsigned char chest_data = 0, air_data = 0, final_data = 0;

        /* search for chests */
        chest_data = check_adjacent_blocks(state, x, y, z, 54);

        /* search for air */
        air_data = check_adjacent_blocks(state, x, y, z, 0);

        if (chest_data == 1) { /* another chest in the east */
            final_data = final_data | 0x8; /* only can face to north or south */
            if ( (air_data & 0x2) == 2 ) {
                final_data = final_data | 0x1; /* facing north */
            } else {
                final_data = final_data | 0x3; /* facing south */
            }

        } else if (chest_data == 2) { /* in the north */
            final_data = final_data | 0x4; /* only can face to east or west */
            if ( !((air_data & 0x4) == 4) ) { /* 0 = west */
                final_data = final_data | 0x2; /* facing east */
            }

        } else if (chest_data == 4) { /*in the west */
            final_data = final_data | 0x4;
            if ( (air_data & 0x2) == 2 ) {
                final_data = final_data | 0x1; /* facing north */
            } else {
                final_data = final_data | 0x3; /* facing south */
            }

        } else if (chest_data == 8) { /*in the south */
            final_data = final_data | 0x8;
            if ( !((air_data & 0x4) == 4) ) {
                final_data = final_data | 0x2; /* facing east */
            }

        } else if (chest_data == 0) {
            /* Single chest, determine the orientation */
            if ( ((air_data & 0x8) == 0) && ((air_data & 0x2) == 2)  ) { /* block in +x and no block in -x */
                final_data = final_data | 0x1; /* facing north */

            } else if ( ((air_data & 0x2) == 0) && ((air_data & 0x8) == 8)) {
                final_data = final_data | 0x3;

            } else if ( ((air_data & 0x4) == 0) && ((air_data & 0x1) == 1)) {
                final_data = final_data | 0x2;
            } /* else, facing west, value = 0 */

        } else {
            /* more than one adjacent chests! render as normal chest */
            return 0;
        }

        return final_data;

    } else if ((state->block == 101) || (state->block == 102)) {
        /* iron bars and glass panes:
         * they seem to stick to almost everything but air, but
         * not sure yet! Still a TODO! */
        /* return check adjacent blocks with air, bit inverted */
        return check_adjacent_blocks(state, x, y, z, 0) ^ 0x0f;

    } else if ((state->block == 90) || (state->block == 113)) {
        /* portal and nether brick fences */
        return check_adjacent_blocks(state, x, y, z, state->block);
    }


    return 0;

}


/* TODO triple check this to make sure reference counting is correct */
PyObject*
chunk_render(PyObject *self, PyObject *args) {
    RenderState state;
    PyObject *rendermode_py;

    int xoff, yoff;
    
    PyObject *imgsize, *imgsize0_py, *imgsize1_py;
    int imgsize0, imgsize1;
    
    PyObject *blocks_py;
    PyObject *left_blocks_py;
    PyObject *right_blocks_py;
    PyObject *up_left_blocks_py;
    PyObject *up_right_blocks_py;

    RenderMode *rendermode;

    PyObject *t = NULL;
    
    if (!PyArg_ParseTuple(args, "OOiiO",  &state.self, &state.img, &xoff, &yoff, &state.blockdata_expanded))
        return NULL;
    
    /* fill in important modules */
    state.textures = textures;
    state.chunk = chunk_mod;
    
    /* set up the render mode */
    rendermode_py = PyObject_GetAttrString(state.self, "rendermode");
    state.rendermode = rendermode = render_mode_create(PyString_AsString(rendermode_py), &state);
    Py_DECREF(rendermode_py);
    if (rendermode == NULL) {
        return NULL;
    }

    /* get the image size */
    imgsize = PyObject_GetAttrString(state.img, "size");

    imgsize0_py = PySequence_GetItem(imgsize, 0);
    imgsize1_py = PySequence_GetItem(imgsize, 1);
    Py_DECREF(imgsize);

    imgsize0 = PyInt_AsLong(imgsize0_py);
    imgsize1 = PyInt_AsLong(imgsize1_py);
    Py_DECREF(imgsize0_py);
    Py_DECREF(imgsize1_py);


    /* get the block data directly from numpy: */
    blocks_py = PyObject_GetAttrString(state.self, "blocks");
    state.blocks = blocks_py;

    left_blocks_py = PyObject_GetAttrString(state.self, "left_blocks");
    state.left_blocks = left_blocks_py;

    right_blocks_py = PyObject_GetAttrString(state.self, "right_blocks");
    state.right_blocks = right_blocks_py;

    up_left_blocks_py = PyObject_GetAttrString(state.self, "up_left_blocks");
    state.up_left_blocks = up_left_blocks_py;

    up_right_blocks_py = PyObject_GetAttrString(state.self, "up_right_blocks");
    state.up_right_blocks = up_right_blocks_py;
    
    /* set up the random number generator again for each chunk
       so tallgrass is in the same place, no matter what mode is used */
    srand(1);
    
    for (state.x = 15; state.x > -1; state.x--) {
        for (state.y = 0; state.y < 16; state.y++) {
            PyObject *blockid = NULL;
            
            /* set up the render coordinates */
            state.imgx = xoff + state.x*12 + state.y*12;
            /* 128*12 -- offset for z direction, 15*6 -- offset for x */
            state.imgy = yoff - state.x*6 + state.y*6 + 128*12 + 15*6;
            
            for (state.z = 0; state.z < 128; state.z++) {
                PyObject *tmp;
                unsigned char ancilData;
                
                state.imgy -= 12;
		
                /* get blockid */
                state.block = getArrayByte3D(blocks_py, state.x, state.y, state.z);
                if (state.block == 0 || render_mode_hidden(rendermode, state.x, state.y, state.z)) {
                    continue;
                }
                
                /* make sure we're rendering inside the image boundaries */
                if ((state.imgx >= imgsize0 + 24) || (state.imgx <= -24)) {
                    continue;
                }
                if ((state.imgy >= imgsize1 + 24) || (state.imgy <= -24)) {
                    continue;
                }

                
                /* decref'd on replacement *and* at the end of the z for block */
                if (blockid) {
                    Py_DECREF(blockid);
                }
                blockid = PyInt_FromLong(state.block);

                /* check for occlusion */
                if (render_mode_occluded(rendermode, state.x, state.y, state.z)) {
                    continue;
                }
                
                /* everything stored here will be a borrowed ref */

                ancilData = getArrayByte3D(state.blockdata_expanded, state.x, state.y, state.z);
                state.block_data = ancilData;
                /* block that need pseudo ancildata:
                 * grass, water, glass, chest, restone wire,
                 * ice, fence, portal, iron bars, glass panes */
                if ((state.block ==  2) || (state.block ==  9) || 
                    (state.block == 20) || (state.block == 54) || 
                    (state.block == 55) || (state.block == 79) ||
                    (state.block == 85) || (state.block == 90) ||
                    (state.block == 101) || (state.block == 102) ||
                    (state.block == 113)) {
                    ancilData = generate_pseudo_data(&state, ancilData);
                    state.block_pdata = ancilData;
                } else {
<<<<<<< HEAD
                    PyObject *tmp;
                    
                    unsigned char ancilData = getArrayByte3D(state.blockdata_expanded, state.x, state.y, state.z);
                    state.block_data = ancilData;
                    /* block that need pseudo ancildata:
                     * grass, water, glass, chest, restone wire,
                     * ice, fence, portal, iron bars, glass panes */
                    if ((state.block ==  2) || (state.block ==  9) || 
                        (state.block == 20) || (state.block == 54) || 
                        (state.block == 55) || (state.block == 79) ||
                        (state.block == 85) || (state.block == 90) ||
                        (state.block == 101) || (state.block == 102) ||
                        (state.block == 113)) {
                        ancilData = generate_pseudo_data(&state, ancilData);
                        state.block_pdata = ancilData;
                    } else {
                        state.block_pdata = 0;
                    }
                    
                    tmp = PyTuple_New(2);

                    Py_INCREF(blockid); /* because SetItem steals */
                    PyTuple_SetItem(tmp, 0, blockid);
                    PyTuple_SetItem(tmp, 1, PyInt_FromLong(ancilData));
                    
                    /* this is a borrowed reference. no need to decref */
                    t = PyDict_GetItem(specialblockmap, tmp);
                    Py_DECREF(tmp);
=======
                    state.block_pdata = 0;
>>>>>>> dc0110ee
                }
                
                tmp = PyTuple_New(2);
                
                Py_INCREF(blockid); /* because SetItem steals */
                PyTuple_SetItem(tmp, 0, blockid);
                PyTuple_SetItem(tmp, 1, PyInt_FromLong(ancilData));
                
                /* this is a borrowed reference. no need to decref */
                t = PyDict_GetItem(blockmap, tmp);
                Py_DECREF(tmp);
                
                /* if we found a proper texture, render it! */
                if (t != NULL && t != Py_None)
                {
                    PyObject *src, *mask, *mask_light;
                    int randx = 0, randy = 0;
                    src = PyTuple_GetItem(t, 0);
                    mask = PyTuple_GetItem(t, 0);
                    mask_light = PyTuple_GetItem(t, 1);

                    if (mask == Py_None)
                        mask = src;

                    if (state.block == 31) {
                        /* add a random offset to the postion of the tall grass to make it more wild */
                        randx = rand() % 6 + 1 - 3;
                        randy = rand() % 6 + 1 - 3;
                        state.imgx += randx;
                        state.imgy += randy;
                    }
                    
                    render_mode_draw(rendermode, src, mask, mask_light);
                    
                    if (state.block == 31) {
                        /* undo the random offsets */
                        state.imgx -= randx;
                        state.imgy -= randy;
                    }
                }               
            }
            
            if (blockid) {
                Py_DECREF(blockid);
                blockid = NULL;
            }
        }
    }

    /* free up the rendermode info */
    render_mode_destroy(rendermode);
    
    Py_DECREF(blocks_py);
    Py_XDECREF(left_blocks_py);
    Py_XDECREF(right_blocks_py);
    Py_XDECREF(up_left_blocks_py);
    Py_XDECREF(up_right_blocks_py);

    return Py_BuildValue("i",2);
}<|MERGE_RESOLUTION|>--- conflicted
+++ resolved
@@ -428,38 +428,7 @@
                     ancilData = generate_pseudo_data(&state, ancilData);
                     state.block_pdata = ancilData;
                 } else {
-<<<<<<< HEAD
-                    PyObject *tmp;
-                    
-                    unsigned char ancilData = getArrayByte3D(state.blockdata_expanded, state.x, state.y, state.z);
-                    state.block_data = ancilData;
-                    /* block that need pseudo ancildata:
-                     * grass, water, glass, chest, restone wire,
-                     * ice, fence, portal, iron bars, glass panes */
-                    if ((state.block ==  2) || (state.block ==  9) || 
-                        (state.block == 20) || (state.block == 54) || 
-                        (state.block == 55) || (state.block == 79) ||
-                        (state.block == 85) || (state.block == 90) ||
-                        (state.block == 101) || (state.block == 102) ||
-                        (state.block == 113)) {
-                        ancilData = generate_pseudo_data(&state, ancilData);
-                        state.block_pdata = ancilData;
-                    } else {
-                        state.block_pdata = 0;
-                    }
-                    
-                    tmp = PyTuple_New(2);
-
-                    Py_INCREF(blockid); /* because SetItem steals */
-                    PyTuple_SetItem(tmp, 0, blockid);
-                    PyTuple_SetItem(tmp, 1, PyInt_FromLong(ancilData));
-                    
-                    /* this is a borrowed reference. no need to decref */
-                    t = PyDict_GetItem(specialblockmap, tmp);
-                    Py_DECREF(tmp);
-=======
                     state.block_pdata = 0;
->>>>>>> dc0110ee
                 }
                 
                 tmp = PyTuple_New(2);
