#    This file is part of the Minecraft Overviewer.
#
#    Minecraft Overviewer is free software: you can redistribute it and/or
#    modify it under the terms of the GNU General Public License as published
#    by the Free Software Foundation, either version 3 of the License, or (at
#    your option) any later version.
#
#    Minecraft Overviewer is distributed in the hope that it will be useful,
#    but WITHOUT ANY WARRANTY; without even the implied warranty of
#    MERCHANTABILITY or FITNESS FOR A PARTICULAR PURPOSE.  See the GNU General
#    Public License for more details.
#
#    You should have received a copy of the GNU General Public License along
#    with the Overviewer.  If not, see <http://www.gnu.org/licenses/>.

import functools
import os
import os.path
from glob import glob
import multiprocessing
import Queue
import sys
import logging
import cPickle
import collections
import itertools
import time

import numpy

import chunk
import nbt
import textures

"""
This module has routines for extracting information about available worlds

"""

base36decode = functools.partial(int, base=36)
cached = collections.defaultdict(dict)

def base36encode(number, alphabet='0123456789abcdefghijklmnopqrstuvwxyz'):
    '''
    Convert an integer to a base36 string.
    '''
    if not isinstance(number, (int, long)):
        raise TypeError('number must be an integer')
    
    newn = abs(number)
 
    # Special case for zero
    if number == 0:
        return '0'
 
    base36 = ''
    while newn != 0:
        newn, i = divmod(newn, len(alphabet))
        base36 = alphabet[i] + base36

    if number < 0:
        return "-" + base36
    return base36

class World(object):
    """Does world-level preprocessing to prepare for QuadtreeGen
    worlddir is the path to the minecraft world
    """

    mincol = maxcol = minrow = maxrow = 0
    
    def __init__(self, worlddir, outputdir, useBiomeData=False, regionlist=None, north_direction="auto"):
        self.worlddir = worlddir
        self.outputdir = outputdir
        self.useBiomeData = useBiomeData
        self.north_direction = north_direction
        
        # figure out chunk format is in use
        # if not mcregion, error out early
        data = nbt.load(os.path.join(self.worlddir, "level.dat"))[1]['Data']
        if not ('version' in data and data['version'] == 19132):
<<<<<<< HEAD
            logging.error("Sorry, This version of Minecraft-Overviewer only works with the old McRegion format. You will need to upgrade to render Minecraft 1.2 ('Anvil') worlds")
=======
            logging.error("Sorry, This version of Minecraft-Overviewer only works with the new McRegion chunk format")
            if ('version' in data and data['version'] == 19133):
                logging.error("Support for Anvil is currently in development - see http://overviewer.org/blog/2012/03/01/anvil-support/")
>>>>>>> 3007099c
            sys.exit(1)
        if 'LevelName' in data:
            # level.dat should have the LevelName attribute so we'll use that
            self.name = data['LevelName']
        else:
            # but very old ones might not? so we'll just go with the world dir name if they don't
            self.name = os.path.basename(os.path.realpath(self.worlddir))

        #  stores Points Of Interest to be mapped with markers
        #  a list of dictionaries, see below for an example
        self.POI = []
        
        # if it exists, open overviewer.dat, and read in the data structure
        # info self.persistentData.  This dictionary can hold any information
        # that may be needed between runs.
        # Currently only holds into about POIs (more more details, see quadtree)
        
        self.oldPickleFile = os.path.join(self.worlddir, "overviewer.dat")
        self.pickleFile = os.path.join(self.outputdir, "overviewer.dat")    
        
        if os.path.exists(self.oldPickleFile):
            logging.warning("overviewer.dat detected in WorldDir - this is no longer the correct location")
            if os.path.exists(self.pickleFile):
                # new file exists, so make a note of it
                logging.warning("you should delete the `overviewer.dat' file in your world directory")
            else:
                # new file does not exist, so move the old one
                logging.warning("Moving overviewer.dat to OutputDir")
                import shutil
                try:
                    # make sure destination dir actually exists
                    try:
                        os.mkdir(self.outputdir)
                    except OSError: # already exists, or failed
                        pass
                    shutil.move(self.oldPickleFile, self.pickleFile)
                    logging.info("overviewer.dat moved")
                except BaseException as ex:
                    logging.error("Unable to move overviewer.dat")
                    logging.debug(ex.str())

        if os.path.exists(self.pickleFile):
            self.persistentDataIsNew = False
            with open(self.pickleFile,"rb") as p:
                self.persistentData = cPickle.load(p)
                if not self.persistentData.get('north_direction', False):
                    # this is a pre-configurable-north map, so add the north_direction key
                    self.persistentData['north_direction'] = 'lower-left'
        else:
            # some defaults, presumably a new map
            self.persistentData = dict(POI=[], north_direction='lower-left')
            self.persistentDataIsNew = True # indicates that the values in persistentData are new defaults, and it's OK to override them
        
        # handle 'auto' north
        if self.north_direction == 'auto':
            self.north_direction = self.persistentData['north_direction']
            north_direction = self.north_direction

        # This is populated by reload_region(). It is a mapping from region
        # filename to: (region object, mtime, chunkcache)
        self.regions = {}

        # This is populated below. It is a mapping from (x,y) region coords to
        # (x,y,filename, region object)
        self.regionfiles = {}
        
        # If a region list was given, make sure the given paths are absolute
        if regionlist:
            self.regionlist = map(os.path.abspath, regionlist)
        else:
            self.regionlist = None

        logging.info("Scanning regions")

        # Loads requested/all regions, caching region header info
        for x, y, regionfile in self._iterate_regionfiles(regionlist):
            # reload_region caches the region object in self.regions
            mcr = self.reload_region(regionfile) 
            mcr.get_chunk_info()
            self.regionfiles[(x,y)] = (x,y,regionfile,mcr)

        # the max number of chunks we will keep before removing them (includes emptry chunks)
        self.chunklimit = 1024 
        self.chunkcount = 0
        self.empty_chunk = [None,None]
        logging.debug("Done scanning regions")
        
 
    def get_region_path(self, chunkX, chunkY):
        """Returns the path to the region that contains chunk (chunkX, chunkY)
        """
        _, _, regionfile,_ = self.regionfiles.get((chunkX//32, chunkY//32),(None,None,None,None))
        return regionfile
            
    def load_from_region(self,filename, x, y):
        #we need to manage the chunk cache
        regioninfo = self.regions[filename]
        if regioninfo is None:
            return None
        chunks = regioninfo[2]
        chunk_data = chunks.get((x,y))
        if chunk_data is None:        
            #prune the cache if required
            if self.chunkcount > self.chunklimit: #todo: make the emptying the chunk cache slightly less crazy
                [self.reload_region(regionfile) for regionfile in self.regions if regionfile <> filename]
                self.chunkcount = 0
            self.chunkcount += 1  

            nbt = self.load_region(filename).load_chunk(x, y)
            if nbt is None:
                chunks[(x,y)] = self.empty_chunk
                return None ## return none.  I think this is who we should indicate missing chunks
                #raise IOError("No such chunk in region: (%i, %i)" % (x, y))                 

            #we cache the transformed data, not its raw form
            data = nbt.read_all()    
            level = data[1]['Level']
            chunk_data = level
            chunk_data['Blocks'] = numpy.array(numpy.rot90(numpy.frombuffer(
                    level['Blocks'], dtype=numpy.uint8).reshape((16,16,128)),
                    self._get_north_rotations()))
            chunk_data['Data'] = numpy.array(numpy.rot90(numpy.frombuffer(
                    level['Data'], dtype=numpy.uint8).reshape((16,16,64)),
                    self._get_north_rotations()))
            chunk_data['SkyLight'] = numpy.array(numpy.rot90(numpy.frombuffer(
                    level['SkyLight'], dtype=numpy.uint8).reshape((16,16,64)),
                    self._get_north_rotations()))
            chunk_data['BlockLight'] = numpy.array(numpy.rot90(numpy.frombuffer(
                    level['BlockLight'], dtype=numpy.uint8).reshape((16,16,64)),
                    self._get_north_rotations()))
            #chunk_data = {}
            #chunk_data['skylight'] = chunk.get_skylight_array(level)
            #chunk_data['blocklight'] = chunk.get_blocklight_array(level)
            #chunk_data['blockarray'] = chunk.get_blockdata_array(level)
            #chunk_data['TileEntities'] = chunk.get_tileentity_data(level)
            
            chunks[(x,y)] = [level,time.time()]
        else:
            chunk_data = chunk_data[0]
        return chunk_data      
      
    #used to reload a changed region
    def reload_region(self,filename):
        if self.regions.get(filename) is not None:
            self.regions[filename][0].closefile()
        chunkcache = {}    
        mcr = nbt.MCRFileReader(filename, self.north_direction)
        self.regions[filename] = (mcr,os.path.getmtime(filename),chunkcache)
        return mcr
        
    def load_region(self,filename):    
        return self.regions[filename][0]
        
    def get_region_mtime(self,filename):                  
        return (self.regions[filename][0],self.regions[filename][1])        
        
    def convert_coords(self, chunkx, chunky):
        """Takes a coordinate (chunkx, chunky) where chunkx and chunky are
        in the chunk coordinate system, and figures out the row and column
        in the image each one should be. Returns (col, row)."""
        
        # columns are determined by the sum of the chunk coords, rows are the
        # difference
        # change this function, and you MUST change unconvert_coords
        return (chunkx + chunky, chunky - chunkx)
    
    def unconvert_coords(self, col, row):
        """Undoes what convert_coords does. Returns (chunkx, chunky)."""
        
        # col + row = chunky + chunky => (col + row)/2 = chunky
        # col - row = chunkx + chunkx => (col - row)/2 = chunkx
        return ((col - row) / 2, (col + row) / 2)
    
    def find_true_spawn(self):
        """Adds the true spawn location to self.POI.  The spawn Y coordinate
        is almost always the default of 64.  Find the first air block above
        that point for the true spawn location"""

        ## read spawn info from level.dat
        data = nbt.load(os.path.join(self.worlddir, "level.dat"))[1]
        disp_spawnX = spawnX = data['Data']['SpawnX']
        spawnY = data['Data']['SpawnY']
        disp_spawnZ = spawnZ = data['Data']['SpawnZ']
        if self.north_direction == 'upper-left':
            temp = spawnX
            spawnX = -spawnZ
            spawnZ = temp
        elif self.north_direction == 'upper-right':
            spawnX = -spawnX
            spawnZ = -spawnZ
        elif self.north_direction == 'lower-right':
            temp = spawnX
            spawnX = spawnZ
            spawnZ = -temp
   
        ## The chunk that holds the spawn location 
        chunkX = spawnX/16
        chunkY = spawnZ/16
        
        ## clamp spawnY to a sane value, in-chunk value
        if spawnY < 0:
            spawnY = 0
        if spawnY > 127:
            spawnY = 127
        
        try:
            ## The filename of this chunk
            chunkFile = self.get_region_path(chunkX, chunkY)
            if chunkFile is not None:
                data = nbt.load_from_region(chunkFile, chunkX, chunkY, self.north_direction)
                if data is not None:
                    level = data[1]['Level']
                    blockArray = numpy.frombuffer(level['Blocks'], dtype=numpy.uint8).reshape((16,16,128))
                
                    ## The block for spawn *within* the chunk
                    inChunkX = spawnX - (chunkX*16)
                    inChunkZ = spawnZ - (chunkY*16)
                
                    ## find the first air block
                    while (blockArray[inChunkX, inChunkZ, spawnY] != 0):
                        spawnY += 1
                        if spawnY == 128:
                            break
        except chunk.ChunkCorrupt:
            #ignore corrupt spawn, and continue
            pass
        self.POI.append( dict(x=disp_spawnX, y=spawnY, z=disp_spawnZ,
                msg="Spawn", type="spawn", chunk=(chunkX, chunkY)))
        self.spawn = (disp_spawnX, spawnY, disp_spawnZ)

    def determine_bounds(self):
        """Scan the world directory, to fill in
        self.{min,max}{col,row} for use later in quadtree.py.
        
        """
        
        logging.info("Scanning chunks")
        # find the dimensions of the map, in region files
        minx = maxx = miny = maxy = 0
        found_regions = False
        for x, y in self.regionfiles:
            found_regions = True
            minx = min(minx, x)
            maxx = max(maxx, x)
            miny = min(miny, y)
            maxy = max(maxy, y)
        if not found_regions:
            logging.error("Error: No chunks found!")
            sys.exit(1)
        logging.debug("Done scanning chunks")
        
        # turn our region coordinates into chunk coordinates
        minx = minx * 32
        miny = miny * 32
        maxx = maxx * 32 + 32
        maxy = maxy * 32 + 32
        
        # Translate chunks to our diagonal coordinate system
        mincol = maxcol = minrow = maxrow = 0
        for chunkx, chunky in [(minx, miny), (minx, maxy), (maxx, miny), (maxx, maxy)]:
            col, row = self.convert_coords(chunkx, chunky)
            mincol = min(mincol, col)
            maxcol = max(maxcol, col)
            minrow = min(minrow, row)
            maxrow = max(maxrow, row)
        
        #logging.debug("map size: (%i, %i) to (%i, %i)" % (mincol, minrow, maxcol, maxrow))

        self.mincol = mincol
        self.maxcol = maxcol
        self.minrow = minrow
        self.maxrow = maxrow

    def _get_north_rotations(self):
        if self.north_direction == 'upper-left':
            return 1
        elif self.north_direction == 'upper-right':
            return 2
        elif self.north_direction == 'lower-right':
            return 3
        elif self.north_direction == 'lower-left':
            return 0

    def iterate_chunk_metadata(self):
        """Returns an iterator over (x,y,chunk mtime) of every chunk loaded in
        memory. Provides a public way for external routines to iterate over the
        world.

        Written for use in quadtree.py's QuadtreeGen.scan_chunks, which only
        needs chunk locations and mtimes.

        """

        for regionx, regiony, _, mcr in self.regionfiles.itervalues():
            for chunkx, chunky in mcr.get_chunks():
                yield chunkx+32*regionx, chunky+32*regiony, mcr.get_chunk_timestamp(chunkx, chunky)

    def _iterate_regionfiles(self,regionlist=None):
        """Returns an iterator of all of the region files, along with their 
        coordinates

        Note: the regionlist here will be used to determinte the size of the
        world. 

        Returns (regionx, regiony, filename)"""
        join = os.path.join
        if regionlist is not None:
            for path in regionlist:
                path = path.strip()
                f = os.path.basename(path)
                if f.startswith("r.") and f.endswith(".mcr"):
                    p = f.split(".")
                    logging.debug("Using path %s from regionlist", f)
                    x = int(p[1])
                    y = int(p[2])
                    if self.north_direction == 'upper-left':
                        temp = x
                        x = -y-1
                        y = temp
                    elif self.north_direction == 'upper-right':
                        x = -x-1
                        y = -y-1
                    elif self.north_direction == 'lower-right':
                        temp = x
                        x = y
                        y = -temp-1
                    yield (x, y, join(self.worlddir, 'region', f))
                else:
                    logging.warning("Ignoring non region file '%s' in regionlist", f)

        else:                    
            for path in glob(os.path.join(self.worlddir, 'region') + "/r.*.*.mcr"):
                dirpath, f = os.path.split(path)
                p = f.split(".")
                x = int(p[1])
                y = int(p[2])
                if self.north_direction == 'upper-left':
                    temp = x
                    x = -y-1
                    y = temp
                elif self.north_direction == 'upper-right':
                    x = -x-1
                    y = -y-1
                elif self.north_direction == 'lower-right':
                    temp = x
                    x = y
                    y = -temp-1
                yield (x, y, join(dirpath, f))

def get_save_dir():
    """Returns the path to the local saves directory
      * On Windows, at %APPDATA%/.minecraft/saves/
      * On Darwin, at $HOME/Library/Application Support/minecraft/saves/
      * at $HOME/.minecraft/saves/

    """
    
    savepaths = []
    if "APPDATA" in os.environ:
        savepaths += [os.path.join(os.environ['APPDATA'], ".minecraft", "saves")]
    if "HOME" in os.environ:
        savepaths += [os.path.join(os.environ['HOME'], "Library",
                "Application Support", "minecraft", "saves")]
        savepaths += [os.path.join(os.environ['HOME'], ".minecraft", "saves")]

    for path in savepaths:
        if os.path.exists(path):
            return path

def get_worlds():
    "Returns {world # or name : level.dat information}"
    ret = {}
    save_dir = get_save_dir()

    # No dirs found - most likely not running from inside minecraft-dir
    if save_dir is None:
        return None

    for dir in os.listdir(save_dir):
        world_dat = os.path.join(save_dir, dir, "level.dat")
        if not os.path.exists(world_dat): continue
        info = nbt.load(world_dat)[1]
        info['Data']['path'] = os.path.join(save_dir, dir)
        if dir.startswith("World") and len(dir) == 6:
            try:
                world_n = int(dir[-1])
                ret[world_n] = info['Data']
            except ValueError:
                pass
        if 'LevelName' in info['Data'].keys():
            ret[info['Data']['LevelName']] = info['Data']

    return ret
<|MERGE_RESOLUTION|>--- conflicted
+++ resolved
@@ -79,13 +79,10 @@
         # if not mcregion, error out early
         data = nbt.load(os.path.join(self.worlddir, "level.dat"))[1]['Data']
         if not ('version' in data and data['version'] == 19132):
-<<<<<<< HEAD
-            logging.error("Sorry, This version of Minecraft-Overviewer only works with the old McRegion format. You will need to upgrade to render Minecraft 1.2 ('Anvil') worlds")
-=======
-            logging.error("Sorry, This version of Minecraft-Overviewer only works with the new McRegion chunk format")
+            logging.error("Sorry, This version of Minecraft-Overviewer only works with McRegion format")
             if ('version' in data and data['version'] == 19133):
-                logging.error("Support for Anvil is currently in development - see http://overviewer.org/blog/2012/03/01/anvil-support/")
->>>>>>> 3007099c
+                logging.error("You will need to upgrade to render Minecraft 1.2 ('Anvil') worlds")
+                logging.error("Please see http://overviewer.org/blog/2012/03/01/anvil-support/")
             sys.exit(1)
         if 'LevelName' in data:
             # level.dat should have the LevelName attribute so we'll use that
