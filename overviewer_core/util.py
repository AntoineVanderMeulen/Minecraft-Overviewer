#    This file is part of the Minecraft Overviewer.
#
#    Minecraft Overviewer is free software: you can redistribute it and/or
#    modify it under the terms of the GNU General Public License as published
#    by the Free Software Foundation, either version 3 of the License, or (at
#    your option) any later version.
#
#    Minecraft Overviewer is distributed in the hope that it will be useful,
#    but WITHOUT ANY WARRANTY; without even the implied warranty of
#    MERCHANTABILITY or FITNESS FOR A PARTICULAR PURPOSE.  See the GNU General
#    Public License for more details.
#
#    You should have received a copy of the GNU General Public License along
#    with the Overviewer.  If not, see <http://www.gnu.org/licenses/>.

"""
Misc utility routines used by multiple files that don't belong anywhere else
"""

import imp
import os
import os.path
import sys
import platform
from subprocess import Popen, PIPE
import logging
from cStringIO import StringIO
import ctypes
import platform
from itertools import cycle, islice, product
import shutil

def get_program_path():
    if hasattr(sys, "frozen") or imp.is_frozen("__main__"):
        return os.path.dirname(sys.executable)
    else:
        try:
            # normally, we're in ./overviewer_core/util.py
            # we want ./
            return os.path.dirname(os.path.dirname(__file__))
        except NameError:
            return os.path.dirname(sys.argv[0])


# does not require git, very likely to work everywhere
def findGitHash():
    this_dir = get_program_path()
    if os.path.exists(os.path.join(this_dir,".git")):
        with open(os.path.join(this_dir,".git","HEAD")) as f:
            data = f.read().strip()
        if data.startswith("ref: "):
            if not os.path.exists(os.path.join(this_dir, ".git", data[5:])):
                return data
            with open(os.path.join(this_dir, ".git", data[5:])) as g:
                return g.read().strip()
        else:
            return data
    else:
        try:
            import overviewer_version
            return overviewer_version.HASH
        except Exception:
            return "unknown"

def findGitVersion():
    try:
        p = Popen(['git', 'describe', '--tags'], stdout=PIPE, stderr=PIPE, shell=True)
        p.stderr.close()
        line = p.stdout.readlines()[0]
        if line.startswith('release-'):
            line = line.split('-', 1)[1]
        if line.startswith('v'):
            line = line[1:]
        # turn 0.1.0-50-somehash into 0.1.50
        # and 0.1.0 into 0.1.0
        line = line.strip().replace('-', '.').split('.')
        if len(line) == 5:
            del line[4]
            del line[2]
        else:
            assert len(line) == 3
            line[2] = '0'
        line = '.'.join(line)
        return line
    except Exception:
        try:
            import overviewer_version
            return overviewer_version.VERSION
        except Exception:
            return "unknown"

def is_bare_console():
    """Returns true if Overviewer is running in a bare console in
    Windows, that is, if overviewer wasn't started in a cmd.exe
    session.
    """
    if platform.system() == 'Windows':
        try:
            import ctypes
            GetConsoleProcessList = ctypes.windll.kernel32.GetConsoleProcessList
            num = GetConsoleProcessList(ctypes.byref(ctypes.c_int(0)), ctypes.c_int(1))
            if (num == 1):
                return True
                
        except Exception:
            pass
    return False

def exit(ret=0):
    """Drop-in replacement for sys.exit that will automatically detect
    bare consoles and wait for user input before closing.
    """
    if ret and is_bare_console():
        print
        print "Press [Enter] to close this window."
        raw_input()
    sys.exit(ret)

# http://docs.python.org/library/itertools.html
def roundrobin(iterables):
    "roundrobin('ABC', 'D', 'EF') --> A D E B F C"
    # Recipe credited to George Sakkis
    pending = len(iterables)
    nexts = cycle(iter(it).next for it in iterables)
    while pending:
        try:
            for next in nexts:
                yield next()
        except StopIteration:
            pending -= 1
            nexts = cycle(islice(nexts, pending))

def iterate_base4(d):
    """Iterates over a base 4 number with d digits"""
    return product(xrange(4), repeat=d)
   

def convert_coords(chunkx, chunkz):
    """Takes a coordinate (chunkx, chunkz) where chunkx and chunkz are
    in the chunk coordinate system, and figures out the row and column
    in the image each one should be. Returns (col, row)."""
    
    # columns are determined by the sum of the chunk coords, rows are the
    # difference
    # change this function, and you MUST change unconvert_coords
    return (chunkx + chunkz, chunkz - chunkx)

def unconvert_coords(col, row):
    """Undoes what convert_coords does. Returns (chunkx, chunkz)."""
    
    # col + row = chunkz + chunkz => (col + row)/2 = chunkz
    # col - row = chunkx + chunkx => (col - row)/2 = chunkx
    return ((col - row) / 2, (col + row) / 2)

<<<<<<< HEAD
=======
def get_tiles_by_chunk(chunkcol, chunkrow):
    """For the given chunk, returns an iterator over Render Tiles that this
    chunk touches.  Iterates over (tilecol, tilerow)
    
    """
    # find tile coordinates. Remember tiles are identified by the
    # address of the chunk in their upper left corner.
    tilecol = chunkcol - chunkcol % 2
    tilerow = chunkrow - chunkrow % 4

    # If this chunk is in an /even/ column, then it spans two tiles.
    if chunkcol % 2 == 0:
        colrange = (tilecol-2, tilecol)
    else:
        colrange = (tilecol,)

    # If this chunk is in a row divisible by 4, then it touches the
    # tile above it as well. Also touches the next 4 tiles down (16
    # rows)
    if chunkrow % 4 == 0:
        rowrange = xrange(tilerow-4, tilerow+16+1, 4)
    else:
        rowrange = xrange(tilerow, tilerow+16+1, 4)

    return product(colrange, rowrange)

# Define a context manager to handle atomic renaming or "just forget it write
# straight to the file" depending on whether os.rename provides atomic
# overwrites.
# Detect whether os.rename will overwrite files
import tempfile
with tempfile.NamedTemporaryFile() as f1:
    with tempfile.NamedTemporaryFile() as f2:
        try:
            os.rename(f1.name,f2.name)
        except OSError:
            renameworks = False
        else:
            renameworks = True
            # re-make this file so it can be deleted without error
            open(f1.name, 'w').close()
del tempfile,f1,f2
doc = """This class acts as a context manager for files that are to be written
out overwriting an existing file.

The parameter is the destination filename. The value returned into the context
is the filename that should be used. On systems that support an atomic
os.rename(), the filename will actually be a temporary file, and it will be
atomically replaced over the destination file on exit.

On systems that don't support an atomic rename, the filename returned is the
filename given.

If an error is encountered, the file is attempted to be removed, and the error
is propagated.

Example:

with FileReplacer("config") as configname:
    with open(configout, 'w') as configout:
        configout.write(newconfig)
"""
if renameworks:
    class FileReplacer(object):
        __doc__ = doc
        def __init__(self, destname):
            self.destname = destname
            self.tmpname = destname + ".tmp"
        def __enter__(self):
            # rename works here. Return a temporary filename
            return self.tmpname
        def __exit__(self, exc_type, exc_val, exc_tb):
            if exc_type:
                # error
                try:
                    os.remove(self.tmpname)
                except Exception, e:
                    logging.warning("An error was raised, so I was doing "
                            "some cleanup first, but I couldn't remove "
                            "'%s'!", self.tmpname)
            else:
                # atomic rename into place
                os.rename(self.tmpname, self.destname)
else:
    class FileReplacer(object):
        __doc__ = doc
        def __init__(self, destname):
            self.destname = destname
        def __enter__(self):
            return self.destname
        def __exit__(self, exc_type, exc_val, exc_tb):
            return
del renameworks

>>>>>>> e50cb2db
# Logging related classes are below

# Some cool code for colored logging:
# For background, add 40. For foreground, add 30
BLACK, RED, GREEN, YELLOW, BLUE, MAGENTA, CYAN, WHITE = range(8)

RESET_SEQ = "\033[0m"
COLOR_SEQ = "\033[1;%dm"
BOLD_SEQ = "\033[1m"

# Windows colors, taken from WinCon.h
FOREGROUND_BLUE   = 0x01
FOREGROUND_GREEN  = 0x02
FOREGROUND_RED    = 0x04
FOREGROUND_BOLD   = 0x08
FOREGROUND_WHITE  = FOREGROUND_BLUE | FOREGROUND_GREEN | FOREGROUND_RED

BACKGROUND_BLACK  = 0x00
BACKGROUND_BLUE   = 0x10
BACKGROUND_GREEN  = 0x20
BACKGROUND_RED    = 0x40

COLORIZE = {
    #'INFO': WHITe,
    'DEBUG': CYAN,
}
HIGHLIGHT = {
    'CRITICAL': RED,
    'ERROR': RED,
    'WARNING': YELLOW,
}


class WindowsOutputStream(object):
    """A file-like object that proxies sys.stderr and interprets simple ANSI
    escape codes for color, translating them to the appropriate Windows calls.

    """
    def __init__(self, stream=None):
        assert platform.system() == 'Windows'
        self.stream = stream or sys.stderr

        # go go gadget ctypes 
        self.GetStdHandle = ctypes.windll.kernel32.GetStdHandle
        self.SetConsoleTextAttribute = ctypes.windll.kernel32.SetConsoleTextAttribute
        self.STD_OUTPUT_HANDLE = ctypes.c_int(0xFFFFFFF5)
        self.output_handle = self.GetStdHandle(self.STD_OUTPUT_HANDLE)
        if self.output_handle == 0xFFFFFFFF:
            raise Exception("Something failed in WindowsColorFormatter")


        # default is white text on a black background
        self.currentForeground = FOREGROUND_WHITE
        self.currentBackground = BACKGROUND_BLACK
        self.currentBold       = 0

    def updateWinColor(self, Fore=None, Back=None, Bold=False):
        if Fore != None: self.currentForeground = Fore
        if Back != None: self.currentBackground = Back
        if Bold: 
            self.currentBold = FOREGROUND_BOLD
        else:
            self.currentBold = 0

        self.SetConsoleTextAttribute(self.output_handle,
                ctypes.c_int(self.currentForeground | self.currentBackground | self.currentBold))

    def write(self, s):

        msg_strm = StringIO(s) 
    
        while (True):
            c = msg_strm.read(1)
            if c == '': break
            if c == '\033':
                c1 = msg_strm.read(1)
                if c1 != '[': # 
                    sys.stream.write(c + c1)
                    continue
                c2 = msg_strm.read(2)
                if c2 == "0m": # RESET_SEQ
                    self.updateWinColor(Fore=FOREGROUND_WHITE, Back=BACKGROUND_BLACK)

                elif c2 == "1;":
                    color = ""
                    while(True):
                        nc = msg_strm.read(1)
                        if nc == 'm': break
                        color += nc
                    color = int(color) 
                    if (color >= 40): # background
                        color = color - 40
                        if color == BLACK:
                            self.updateWinColor(Back=BACKGROUND_BLACK)
                        if color == RED:
                            self.updateWinColor(Back=BACKGROUND_RED)
                        elif color == GREEN:
                            self.updateWinColor(Back=BACKGROUND_GREEN)
                        elif color == YELLOW:
                            self.updateWinColor(Back=BACKGROUND_RED | BACKGROUND_GREEN)
                        elif color == BLUE:
                            self.updateWinColor(Back=BACKGROUND_BLUE)
                        elif color == MAGENTA:
                            self.updateWinColor(Back=BACKGROUND_RED | BACKGROUND_BLUE)
                        elif color == CYAN:
                            self.updateWinColor(Back=BACKGROUND_GREEN | BACKGROUND_BLUE)
                        elif color == WHITE:
                            self.updateWinColor(Back=BACKGROUND_RED | BACKGROUND_GREEN | BACKGROUND_BLUE)
                    elif (color >= 30): # foreground
                        color = color - 30
                        if color == BLACK:
                            self.updateWinColor(Fore=FOREGROUND_BLACK)
                        if color == RED:
                            self.updateWinColor(Fore=FOREGROUND_RED)
                        elif color == GREEN:
                            self.updateWinColor(Fore=FOREGROUND_GREEN)
                        elif color == YELLOW:
                            self.updateWinColor(Fore=FOREGROUND_RED | FOREGROUND_GREEN)
                        elif color == BLUE:
                            self.updateWinColor(Fore=FOREGROUND_BLUE)
                        elif color == MAGENTA:
                            self.updateWinColor(Fore=FOREGROUND_RED | FOREGROUND_BLUE)
                        elif color == CYAN:
                            self.updateWinColor(Fore=FOREGROUND_GREEN | FOREGROUND_BLUE)
                        elif color == WHITE:
                            self.updateWinColor(Fore=FOREGROUND_WHITE)

                         
                    
                elif c2 == "1m": # BOLD_SEQ
                    pass
                
            else:
                self.stream.write(c)



    def flush(self):
        self.stream.flush()

class HighlightingFormatter(logging.Formatter):
    """Base class of our custom formatter
    
    """
    datefmt = "%Y-%m-%d %H:%M:%S"
    funcName_len = 15

    def __init__(self, verbose=False):
        if verbose:
            fmtstr = '%(fileandlineno)-18s %(pid)s %(asctime)s ' \
                    '%(levelname)-8s %(message)s'
        else:
            fmtstr = '%(asctime)s ' '%(shortlevelname)-1s%(message)s'

        logging.Formatter.__init__(self, fmtstr, self.datefmt)

    def format(self, record):
        """Add a few extra options to the record

        pid
            The process ID

        fileandlineno
            A combination filename:linenumber string, so it can be justified as
            one entry in a format string.

        funcName
            The function name truncated/padded to a fixed width characters

        shortlevelname
            The level name truncated to 1 character
        
        """

        record.shortlevelname = record.levelname[0] + ' ' 
        if record.levelname == 'INFO': record.shortlevelname = ''

        record.pid = os.getpid()
        record.fileandlineno = "%s:%s" % (record.filename, record.lineno)

        # Set the max length for the funcName field, and left justify
        l = self.funcName_len
        record.funcName = ("%-" + str(l) + 's') % record.funcName[:l]

        return self.highlight(record)

    def highlight(self, record):
        """This method applies any special effects such as colorization. It
        should modify the records in the record object, and should return the
        *formatted line*. This probably involves calling
        logging.Formatter.format()

        Override this in subclasses

        """
        return logging.Formatter.format(self, record)

class DumbFormatter(HighlightingFormatter):
    """Formatter for dumb terminals that don't support color, or log files.
    Prints a bunch of stars before a highlighted line.

    """
    def highlight(self, record):
        if record.levelname in HIGHLIGHT:
            line = logging.Formatter.format(self, record)
            line = "*" * min(79,len(line)) + "\n" + line
            return line
        else:
            return HighlightingFormatter.highlight(self, record)


class ANSIColorFormatter(HighlightingFormatter):
    """Uses ANSI escape sequences to enable GLORIOUS EXTRA-COLOR!

    """
    def highlight(self, record):
        if record.levelname in COLORIZE:
            # Colorize just the levelname
            # left justify again because the color sequence bumps the length up
            # above 8 chars
            levelname_color = COLOR_SEQ % (30 + COLORIZE[record.levelname]) + \
                    "%-8s" % record.levelname + RESET_SEQ
            record.levelname = levelname_color
            return logging.Formatter.format(self, record)

        elif record.levelname in HIGHLIGHT:
            # Colorize the entire line
            line = logging.Formatter.format(self, record)
            line = COLOR_SEQ % (40 + HIGHLIGHT[record.levelname]) + line + \
                    RESET_SEQ
            return line

        else:
            # No coloring if it's not to be highlighted or colored
            return logging.Formatter.format(self, record)


def mirror_dir(src, dst, entities=None):
    '''copies all of the entities from src to dst'''
    if not os.path.exists(dst):
        os.mkdir(dst)
    if entities and type(entities) != list: raise Exception("Expected a list, got a %r instead" % type(entities))
    
    # files which are problematic and should not be copied
    # usually, generated by the OS
    skip_files = ['Thumbs.db', '.DS_Store']
    
    for entry in os.listdir(src):
        if entry in skip_files:
            continue
        if entities and entry not in entities:
            continue
        
        if os.path.isdir(os.path.join(src,entry)):
            mirror_dir(os.path.join(src, entry), os.path.join(dst, entry))
        elif os.path.isfile(os.path.join(src,entry)):
            try:
                shutil.copy(os.path.join(src, entry), os.path.join(dst, entry))
            except IOError as outer: 
                try:
                    # maybe permission problems?
                    src_stat = os.stat(os.path.join(src, entry))
                    os.chmod(os.path.join(src, entry), src_stat.st_mode | stat.S_IRUSR)
                    dst_stat = os.stat(os.path.join(dst, entry))
                    os.chmod(os.path.join(dst, entry), dst_stat.st_mode | stat.S_IWUSR)
                except OSError: # we don't care if this fails
                    pass
                shutil.copy(os.path.join(src, entry), os.path.join(dst, entry))
                # if this stills throws an error, let it propagate up


def dict_subset(d, keys):
    "Return a new dictionary that is built from copying select keys from d"
    n = dict()
    for key in keys:
        if key in d:
            n[key] = d[key]
    return n

    <|MERGE_RESOLUTION|>--- conflicted
+++ resolved
@@ -151,34 +151,6 @@
     # col + row = chunkz + chunkz => (col + row)/2 = chunkz
     # col - row = chunkx + chunkx => (col - row)/2 = chunkx
     return ((col - row) / 2, (col + row) / 2)
-
-<<<<<<< HEAD
-=======
-def get_tiles_by_chunk(chunkcol, chunkrow):
-    """For the given chunk, returns an iterator over Render Tiles that this
-    chunk touches.  Iterates over (tilecol, tilerow)
-    
-    """
-    # find tile coordinates. Remember tiles are identified by the
-    # address of the chunk in their upper left corner.
-    tilecol = chunkcol - chunkcol % 2
-    tilerow = chunkrow - chunkrow % 4
-
-    # If this chunk is in an /even/ column, then it spans two tiles.
-    if chunkcol % 2 == 0:
-        colrange = (tilecol-2, tilecol)
-    else:
-        colrange = (tilecol,)
-
-    # If this chunk is in a row divisible by 4, then it touches the
-    # tile above it as well. Also touches the next 4 tiles down (16
-    # rows)
-    if chunkrow % 4 == 0:
-        rowrange = xrange(tilerow-4, tilerow+16+1, 4)
-    else:
-        rowrange = xrange(tilerow, tilerow+16+1, 4)
-
-    return product(colrange, rowrange)
 
 # Define a context manager to handle atomic renaming or "just forget it write
 # straight to the file" depending on whether os.rename provides atomic
@@ -248,7 +220,6 @@
             return
 del renameworks
 
->>>>>>> e50cb2db
 # Logging related classes are below
 
 # Some cool code for colored logging:
