#    This file is part of the Minecraft Overviewer.
#
#    Minecraft Overviewer is free software: you can redistribute it and/or
#    modify it under the terms of the GNU General Public License as published
#    by the Free Software Foundation, either version 3 of the License, or (at
#    your option) any later version.
#
#    Minecraft Overviewer is distributed in the hope that it will be useful,
#    but WITHOUT ANY WARRANTY; without even the implied warranty of
#    MERCHANTABILITY or FITNESS FOR A PARTICULAR PURPOSE.  See the GNU General
#    Public License for more details.
#
#    You should have received a copy of the GNU General Public License along
#    with the Overviewer.  If not, see <http://www.gnu.org/licenses/>.

import multiprocessing
import itertools
import os
import os.path
import functools
import re
import shutil
import collections
import json
import logging
import util
import cPickle
import stat
import errno 
from time import gmtime, strftime, sleep

from PIL import Image

import nbt
import chunk
from optimizeimages import optimize_image
import composite


"""
This module has routines related to generating a quadtree of tiles

"""

def mirror_dir(src, dst, entities=None):
    '''copies all of the entities from src to dst'''
    if not os.path.exists(dst):
        os.mkdir(dst)
    if entities and type(entities) != list: raise Exception("Expected a list, got a %r instead" % type(entities))

    for entry in os.listdir(src):
        if entities and entry not in entities: continue
        if os.path.isdir(os.path.join(src,entry)):
            mirror_dir(os.path.join(src, entry), os.path.join(dst, entry))
        elif os.path.isfile(os.path.join(src,entry)):
            try:
                shutil.copy(os.path.join(src, entry), os.path.join(dst, entry))
            except IOError:
                # maybe permission problems?
                os.chmod(os.path.join(src, entry), stat.S_IRUSR)
                os.chmod(os.path.join(dst, entry), stat.S_IWUSR)
                shutil.copy(os.path.join(src, entry), os.path.join(dst, entry))
                # if this stills throws an error, let it propagate up

def iterate_base4(d):
    """Iterates over a base 4 number with d digits"""
    return itertools.product(xrange(4), repeat=d)

def catch_keyboardinterrupt(func):
    """Decorator that catches a keyboardinterrupt and raises a real exception
    so that multiprocessing will propagate it properly"""
    @functools.wraps(func)
    def newfunc(*args, **kwargs):
        try:
            return func(*args, **kwargs)
        except KeyboardInterrupt:
            logging.error("Ctrl-C caught!")
            raise Exception("Exiting")
        except:
            import traceback
            traceback.print_exc()
            raise
    return newfunc

child_quadtree = None
def pool_initializer(quadtree):
    logging.debug("Child process {0}".format(os.getpid()))
    #stash the quadtree object in a global variable after fork() for windows compat.
    global child_quadtree
    child_quadtree = quadtree    
    
class QuadtreeGen(object):
<<<<<<< HEAD
    def __init__(self, worldobj, destdir, depth=None, tiledir="tiles", imgformat=None, optimizeimg=None, rendermode="normal"):
=======
    def __init__(self, worldobj, destdir, depth=None, imgformat=None, optimizeimg=None, web_assets_hook=None):
>>>>>>> 38deb98d
        """Generates a quadtree from the world given into the
        given dest directory

        worldobj is a world.WorldRenderer object that has already been processed

        If depth is given, it overrides the calculated value. Otherwise, the
        minimum depth that contains all chunks is calculated and used.

        """
        assert(imgformat)
        self.imgformat = imgformat
        self.optimizeimg = optimizeimg
<<<<<<< HEAD
        
        self.lighting = rendermode in ("lighting", "night", "spawn")
        self.night = rendermode in ("night", "spawn")
        self.spawn = spawn in ("spawn",)
=======
        self.web_assets_hook = web_assets_hook
>>>>>>> 38deb98d

        # Make the destination dir
        if not os.path.exists(destdir):
            os.mkdir(destdir)
        self.tiledir = tiledir

        if depth is None:
            # Determine quadtree depth (midpoint is always 0,0)
            for p in xrange(15):
                # Will 2^p tiles wide and high suffice?

                # X has twice as many chunks as tiles, then halved since this is a
                # radius
                xradius = 2**p
                # Y has 4 times as many chunks as tiles, then halved since this is
                # a radius
                yradius = 2*2**p
                if xradius >= worldobj.maxcol and -xradius <= worldobj.mincol and \
                        yradius >= worldobj.maxrow and -yradius <= worldobj.minrow:
                    break
            else:
                raise ValueError("Your map is waaaay too big! Use the '-z' or '--zoom' options.")

            self.p = p
        else:
            self.p = depth
            xradius = 2**depth
            yradius = 2*2**depth

        # Make new row and column ranges
        self.mincol = -xradius
        self.maxcol = xradius
        self.minrow = -yradius
        self.maxrow = yradius

        self.world = worldobj
        self.destdir = destdir

    def print_statusline(self, complete, total, level, unconditional=False):
        if unconditional:
            pass
        elif complete < 100:
            if not complete % 25 == 0:
                return
        elif complete < 1000:
            if not complete % 100 == 0:
                return
        else:
            if not complete % 1000 == 0:
                return
        logging.info("{0}/{1} tiles complete on level {2}/{3}".format(
                complete, total, level, self.p))

    def write_html(self, skipjs=False):
        """Writes out config.js, marker.js, and region.js
        Copies web assets into the destdir"""
        zoomlevel = self.p
        imgformat = self.imgformat
        configpath = os.path.join(util.get_program_path(), "config.js")

        config = open(configpath, 'r').read()
        config = config.replace(
                "{maxzoom}", str(zoomlevel))
        config = config.replace(
                "{imgformat}", str(imgformat))
                
        with open(os.path.join(self.destdir, "config.js"), 'w') as output:
            output.write(config)

        # Write a blank image
        blank = Image.new("RGBA", (1,1))
        tileDir = os.path.join(self.destdir, self.tiledir)
        if not os.path.exists(tileDir): os.mkdir(tileDir)
        blank.save(os.path.join(tileDir, "blank."+self.imgformat))

        # copy web assets into destdir:
        mirror_dir(os.path.join(util.get_program_path(), "web_assets"), self.destdir)

        # Add time in index.html
        indexpath = os.path.join(self.destdir, "index.html")

        index = open(indexpath, 'r').read()
        index = index.replace(
                "{time}", str(strftime("%a, %d %b %Y %H:%M:%S +0000", gmtime())))

        with open(os.path.join(self.destdir, "index.html"), 'w') as output:
            output.write(index)

        if skipjs:
            if self.web_assets_hook:
                self.web_assets_hook(self)
            return

        # since we will only discover PointsOfInterest in chunks that need to be 
        # [re]rendered, POIs like signs in unchanged chunks will not be listed
        # in self.world.POI.  To make sure we don't remove these from markers.js
        # we need to merge self.world.POI with the persistant data in world.PersistentData

        self.world.POI += filter(lambda x: x['type'] != 'spawn', self.world.persistentData['POI'])

        # write out the default marker table
        with open(os.path.join(self.destdir, "markers.js"), 'w') as output:
            output.write("var markerData=%s" % json.dumps(self.world.POI))
        
        # save persistent data
        self.world.persistentData['POI'] = self.world.POI
        with open(self.world.pickleFile,"wb") as f:
            cPickle.dump(self.world.persistentData,f)

        # write out the default (empty, but documented) region table
        with open(os.path.join(self.destdir, "regions.js"), 'w') as output:
            output.write('var regionData=[\n')
            output.write('  // {"color": "#FFAA00", "opacity": 0.5, "closed": true, "path": [\n')
            output.write('  //   {"x": 0, "y": 0, "z": 0},\n')
            output.write('  //   {"x": 0, "y": 10, "z": 0},\n')
            output.write('  //   {"x": 0, "y": 0, "z": 10}\n')
            output.write('  // ]},\n')
            output.write('];')
        
        if self.web_assets_hook:
            self.web_assets_hook(self)
        
    def _get_cur_depth(self):
        """How deep is the quadtree currently in the destdir? This glances in
        config.js to see what maxZoom is set to.
        returns -1 if it couldn't be detected, file not found, or nothing in
        config.js matched
        """
        indexfile = os.path.join(self.destdir, "config.js")
        if not os.path.exists(indexfile):
            return -1
        matcher = re.compile(r"maxZoom:\s*(\d+)")
        p = -1
        for line in open(indexfile, "r"):
            res = matcher.search(line)
            if res:
                p = int(res.group(1))
                break
        return p

    def _increase_depth(self):
        """Moves existing tiles into place for a larger tree"""
        getpath = functools.partial(os.path.join, self.destdir, self.tiledir)

        # At top level of the tree:
        # quadrant 0 is now 0/3
        # 1 is now 1/2
        # 2 is now 2/1
        # 3 is now 3/0
        # then all that needs to be done is to regenerate the new top level
        for dirnum in range(4):
            newnum = (3,2,1,0)[dirnum]

            newdir = "new" + str(dirnum)
            newdirpath = getpath(newdir)

            files = [str(dirnum)+"."+self.imgformat, str(dirnum)]
            newfiles = [str(newnum)+"."+self.imgformat, str(newnum)]

            os.mkdir(newdirpath)
            for f, newf in zip(files, newfiles):
                p = getpath(f)
                if os.path.exists(p):
                    os.rename(p, getpath(newdir, newf))
            os.rename(newdirpath, getpath(str(dirnum)))

    def _decrease_depth(self):
        """If the map size decreases, or perhaps the user has a depth override
        in effect, re-arrange existing tiles for a smaller tree"""
        getpath = functools.partial(os.path.join, self.destdir, self.tiledir)

        # quadrant 0/3 goes to 0
        # 1/2 goes to 1
        # 2/1 goes to 2
        # 3/0 goes to 3
        # Just worry about the directories here, the files at the top two
        # levels are cheap enough to replace
        if os.path.exists(getpath("0", "3")):
            os.rename(getpath("0", "3"), getpath("new0"))
            shutil.rmtree(getpath("0"))
            os.rename(getpath("new0"), getpath("0"))

        if os.path.exists(getpath("1", "2")):
            os.rename(getpath("1", "2"), getpath("new1"))
            shutil.rmtree(getpath("1"))
            os.rename(getpath("new1"), getpath("1"))

        if os.path.exists(getpath("2", "1")):
            os.rename(getpath("2", "1"), getpath("new2"))
            shutil.rmtree(getpath("2"))
            os.rename(getpath("new2"), getpath("2"))

        if os.path.exists(getpath("3", "0")):
            os.rename(getpath("3", "0"), getpath("new3"))
            shutil.rmtree(getpath("3"))
            os.rename(getpath("new3"), getpath("3"))

    def _apply_render_worldtiles(self, pool,batch_size):
        """Returns an iterator over result objects. Each time a new result is
        requested, a new task is added to the pool and a result returned.
        """
             
        batch = []
        tiles = 0
        for path in iterate_base4(self.p):
            # Get the range for this tile
            colstart, rowstart = self._get_range_by_path(path)
            colend = colstart + 2
            rowend = rowstart + 4

            # This image is rendered at:
            dest = os.path.join(self.destdir, self.tiledir, *(str(x) for x in path))
            #logging.debug("this is rendered at %s", dest)
            
            # Put this in the batch to be submited to the pool                        
            batch.append((colstart, colend, rowstart, rowend, dest))
            tiles += 1
            if tiles >= batch_size:
                tiles = 0
                yield pool.apply_async(func=render_worldtile_batch, args= [batch])
                batch = []

        if tiles > 0:
            yield pool.apply_async(func=render_worldtile_batch, args= (batch,))


    def _apply_render_inntertile(self, pool, zoom,batch_size):
        """Same as _apply_render_worltiles but for the inntertile routine.
        Returns an iterator that yields result objects from tasks that have
        been applied to the pool.
        """
        batch = []
        tiles = 0        
        for path in iterate_base4(zoom):
            # This image is rendered at:
            dest = os.path.join(self.destdir, self.tiledir, *(str(x) for x in path[:-1]))
            name = str(path[-1])
            
            batch.append((dest, name, self.imgformat, self.optimizeimg))
            tiles += 1
            if tiles >= batch_size:
                tiles = 0
                yield pool.apply_async(func=render_innertile_batch, args= [batch])
                batch = []
            
        if tiles > 0:       
            yield pool.apply_async(func=render_innertile_batch, args= [batch])
        
    def go(self, procs):
        """Renders all tiles"""

        curdepth = self._get_cur_depth()
        if curdepth != -1:
            if self.p > curdepth:
                logging.warning("Your map seemes to have expanded beyond its previous bounds.")
                logging.warning( "Doing some tile re-arrangements... just a sec...")
                for _ in xrange(self.p-curdepth):
                    self._increase_depth()
            elif self.p < curdepth:
                logging.warning("Your map seems to have shrunk. Re-arranging tiles, just a sec...")
                for _ in xrange(curdepth - self.p):
                    self._decrease_depth()

        logging.debug("Parent process {0}".format(os.getpid()))
        # Create a pool
        if procs == 1:
            pool = FakePool()
        else:
            pool = multiprocessing.Pool(processes=procs,initializer=pool_initializer,initargs=(self,))
            #warm up the pool so it reports all the worker id's
            pool.map(bool,xrange(multiprocessing.cpu_count()),1)
        
        # Render the highest level of tiles from the chunks
        results = collections.deque()
        complete = 0
        total = 4**self.p
        logging.info("Rendering highest zoom level of tiles now.")
        logging.info("There are {0} tiles to render".format(total))
        logging.info("There are {0} total levels to render".format(self.p))
        logging.info("Don't worry, each level has only 25% as many tiles as the last.")
        logging.info("The others will go faster")
        count = 0
        batch_size = 10
        for result in self._apply_render_worldtiles(pool,batch_size):
            results.append(result)
            if len(results) > (10000/batch_size):
                # Empty the queue before adding any more, so that memory
                # required has an upper bound
                while len(results) > (500/batch_size):
                    complete += results.popleft().get()
                    self.print_statusline(complete, total, 1)

        # Wait for the rest of the results
        while len(results) > 0:
            complete += results.popleft().get()
            self.print_statusline(complete, total, 1)

        self.print_statusline(complete, total, 1, True)

        # Now do the other layers
        for zoom in xrange(self.p-1, 0, -1):
            level = self.p - zoom + 1
            assert len(results) == 0
            complete = 0
            total = 4**zoom
            logging.info("Starting level {0}".format(level))
            for result in self._apply_render_inntertile(pool, zoom,batch_size):
                results.append(result)
                if len(results) > (10000/batch_size):
                    while len(results) > (500/batch_size):
                        complete += results.popleft().get()
                        self.print_statusline(complete, total, level)
            # Empty the queue
            while len(results) > 0:
                complete += results.popleft().get()
                self.print_statusline(complete, total, level)

            self.print_statusline(complete, total, level, True)

            logging.info("Done")

        pool.close()
        pool.join()

        # Do the final one right here:
        render_innertile(os.path.join(self.destdir, self.tiledir), "base", self.imgformat, self.optimizeimg)

    def _get_range_by_path(self, path):
        """Returns the x, y chunk coordinates of this tile"""
        x, y = self.mincol, self.minrow
        
        xsize = self.maxcol
        ysize = self.maxrow

        for p in path:
            if p in (1, 3):
                x += xsize
            if p in (2, 3):
                y += ysize
            xsize //= 2
            ysize //= 2

        return x, y

    def _get_chunks_in_range(self, colstart, colend, rowstart, rowend):
        """Get chunks that are relevant to the tile rendering function that's
        rendering that range"""
        chunklist = []
        unconvert_coords = self.world.unconvert_coords
        #get_region_path = self.world.get_region_path
        get_region = self.world.regionfiles.get
        for row in xrange(rowstart-16, rowend+1):
            for col in xrange(colstart, colend+1):
                # due to how chunks are arranged, we can only allow
                # even row, even column or odd row, odd column
                # otherwise, you end up with duplicates!
                if row % 2 != col % 2:
                    continue
                
                # return (col, row, chunkx, chunky, regionpath)
                chunkx, chunky = unconvert_coords(col, row)
                #c = get_region_path(chunkx, chunky)
                _, _, c = get_region((chunkx//32, chunky//32),(None,None,None));
                if c is not None:
                    chunklist.append((col, row, chunkx, chunky, c))
        return chunklist

@catch_keyboardinterrupt
def render_innertile_batch(batch):    
    count = 0
    #logging.debug("{0} working on batch of size {1}".format(os.getpid(),len(batch)))
    for job in batch:
        count += 1
        render_innertile(job[0],job[1],job[2],job[3])
    return count
    
def render_innertile(dest, name, imgformat, optimizeimg):
    """
    Renders a tile at os.path.join(dest, name)+".ext" by taking tiles from
    os.path.join(dest, name, "{0,1,2,3}.png")
    """
    imgpath = os.path.join(dest, name) + "." + imgformat

    if name == "base":
        quadPath = [[(0,0),os.path.join(dest, "0." + imgformat)],[(192,0),os.path.join(dest, "1." + imgformat)], [(0, 192),os.path.join(dest, "2." + imgformat)],[(192,192),os.path.join(dest, "3." + imgformat)]]
    else:
        quadPath = [[(0,0),os.path.join(dest, name, "0." + imgformat)],[(192,0),os.path.join(dest, name, "1." + imgformat)],[(0, 192),os.path.join(dest, name, "2." + imgformat)],[(192,192),os.path.join(dest, name, "3." + imgformat)]]    
   
    #stat the tile, we need to know if it exists or it's mtime
    try:    
        tile_mtime =  os.stat(imgpath)[stat.ST_MTIME];
    except OSError, e:
        if e.errno != errno.ENOENT:
            raise
        tile_mtime = None
        
    #check mtimes on each part of the quad, this also checks if they exist
    needs_rerender = tile_mtime is None
    quadPath_filtered = []
    for path in quadPath:
        try:
            quad_mtime = os.stat(path[1])[stat.ST_MTIME]; 
            quadPath_filtered.append(path)
            if quad_mtime > tile_mtime:     
                needs_rerender = True            
        except OSError:
            # We need to stat all the quad files, so keep looping
            pass      
    # do they all not exist?
    if quadPath_filtered == []:
        if tile_mtime is not None:
            os.unlink(imgpath)
        return
    # quit now if we don't need rerender            
    if not needs_rerender:
        return    
    #logging.debug("writing out innertile {0}".format(imgpath))

    # Create the actual image now
    img = Image.new("RGBA", (384, 384), (38,92,255,0))
    
    # we'll use paste (NOT alpha_over) for quadtree generation because
    # this is just straight image stitching, not alpha blending
    
    for path in quadPath_filtered:
        try:
            quad = Image.open(path[1]).resize((192,192), Image.ANTIALIAS)
            img.paste(quad, path[0])
        except Exception, e:
            logging.warning("Couldn't open %s. It may be corrupt, you may need to delete it. %s", path[1], e)

    # Save it
    if imgformat == 'jpg':
        img.save(imgpath, quality=95, subsampling=0)
    else: # png
        img.save(imgpath)
        if optimizeimg:
            optimize_image(imgpath, imgformat, optimizeimg)

@catch_keyboardinterrupt
def render_worldtile_batch(batch):  
    global child_quadtree
    return render_worldtile_batch_(child_quadtree, batch)

def render_worldtile_batch_(quadtree, batch):   
    count = 0
    _get_chunks_in_range = quadtree._get_chunks_in_range
    #logging.debug("{0} working on batch of size {1}".format(os.getpid(),len(batch)))
    for job in batch:
        count += 1
        colstart = job[0]
        colend = job[1]
        rowstart = job[2]
        rowend = job[3]
        path = job[4]
        # (even if tilechunks is empty, render_worldtile will delete
        # existing images if appropriate)    
        # And uses these chunks
        tilechunks = _get_chunks_in_range(colstart, colend, rowstart,rowend)
        #logging.debug(" tilechunks: %r", tilechunks)
            
        render_worldtile(quadtree,tilechunks,colstart, colend, rowstart, rowend, path)
    return count

def render_worldtile(quadtree, chunks, colstart, colend, rowstart, rowend, path):
    """Renders just the specified chunks into a tile and save it. Unlike usual
    python conventions, rowend and colend are inclusive. Additionally, the
    chunks around the edges are half-way cut off (so that neighboring tiles
    will render the other half)

    chunks is a list of (col, row, chunkx, chunky, filename) of chunk
    images that are relevant to this call (with their associated regions)

    The image is saved to path+"."+quadtree.imgformat

    If there are no chunks, this tile is not saved (if it already exists, it is
    deleted)

    Standard tile size has colend-colstart=2 and rowend-rowstart=4

    There is no return value
    """    
    
    # width of one chunk is 384. Each column is half a chunk wide. The total
    # width is (384 + 192*(numcols-1)) since the first column contributes full
    # width, and each additional one contributes half since they're staggered.
    # However, since we want to cut off half a chunk at each end (384 less
    # pixels) and since (colend - colstart + 1) is the number of columns
    # inclusive, the equation simplifies to:
    width = 192 * (colend - colstart)
    # Same deal with height
    height = 96 * (rowend - rowstart)

    # The standard tile size is 3 columns by 5 rows, which works out to 384x384
    # pixels for 8 total chunks. (Since the chunks are staggered but the grid
    # is not, some grid coordinates do not address chunks) The two chunks on
    # the middle column are shown in full, the two chunks in the middle row are
    # half cut off, and the four remaining chunks are one quarter shown.
    # The above example with cols 0-3 and rows 0-4 has the chunks arranged like this:
    #   0,0         2,0
    #         1,1
    #   0,2         2,2
    #         1,3
    #   0,4         2,4

    # Due to how the tiles fit together, we may need to render chunks way above
    # this (since very few chunks actually touch the top of the sky, some tiles
    # way above this one are possibly visible in this tile). Render them
    # anyways just in case). "chunks" should include up to rowstart-16

    imgpath = path + "." + quadtree.imgformat
    
    world = quadtree.world
    # first, remove chunks from `chunks` that don't actually exist in
    # their region files
    def chunk_exists(chunk):
        _, _, chunkx, chunky, region = chunk
        r = world.load_region(region)
        return r.chunkExists(chunkx, chunky)            
    chunks = filter(chunk_exists, chunks)

    #stat the file, we need to know if it exists or it's mtime
    try:    
        tile_mtime =  os.stat(imgpath)[stat.ST_MTIME];
    except OSError, e:
        if e.errno != errno.ENOENT:
            raise
        tile_mtime = None
        
    if not chunks:
        # No chunks were found in this tile
        if tile_mtime is not None:
            os.unlink(imgpath)
        return None

    # Create the directory if not exists
    dirdest = os.path.dirname(path)
    if not os.path.exists(dirdest):
        try:
            os.makedirs(dirdest)
        except OSError, e:
            # Ignore errno EEXIST: file exists. Since this is multithreaded,
            # two processes could conceivably try and create the same directory
            # at the same time.            
            if e.errno != errno.EEXIST:
                raise
    
    # check chunk mtimes to see if they are newer
    try:
        needs_rerender = False
        for col, row, chunkx, chunky, regionfile in chunks:
            # check region file mtime first. 
            regionMtime = world.get_region_mtime(regionfile)  
            if regionMtime <= tile_mtime:
                continue
            
            # checking chunk mtime
            region = world.load_region(regionfile)
            if region.get_chunk_timestamp(chunkx, chunky) > tile_mtime:
                needs_rerender = True
                break
        
        # if after all that, we don't need a rerender, return
        if not needs_rerender:
            return None
    except OSError:
        # couldn't get tile mtime, skip check
        pass
    
    #logging.debug("writing out worldtile {0}".format(imgpath))

    # Compile this image
    tileimg = Image.new("RGBA", (width, height), (38,92,255,0))

    # col colstart will get drawn on the image starting at x coordinates -(384/2)
    # row rowstart will get drawn on the image starting at y coordinates -(192/2)
    for col, row, chunkx, chunky, regionfile in chunks:
        xpos = -192 + (col-colstart)*192
        ypos = -96 + (row-rowstart)*96

        # draw the chunk!
        # TODO POI queue
        chunk.render_to_image((chunkx, chunky), tileimg, (xpos, ypos), quadtree, False, None)

    # Save them
    tileimg.save(imgpath)

    if quadtree.optimizeimg:
        optimize_image(imgpath, quadtree.imgformat, quadtree.optimizeimg)

class FakeResult(object):
    def __init__(self, res):
        self.res = res
    def get(self):
        return self.res
class FakePool(object):
    """A fake pool used to render things in sync. Implements a subset of
    multiprocessing.Pool"""
    def apply_async(self, func, args=(), kwargs=None):
        if not kwargs:
            kwargs = {}
        result = func(*args, **kwargs)
        return FakeResult(result)
    def close(self):
        pass
    def join(self):
        pass<|MERGE_RESOLUTION|>--- conflicted
+++ resolved
@@ -90,11 +90,7 @@
     child_quadtree = quadtree    
     
 class QuadtreeGen(object):
-<<<<<<< HEAD
-    def __init__(self, worldobj, destdir, depth=None, tiledir="tiles", imgformat=None, optimizeimg=None, rendermode="normal"):
-=======
-    def __init__(self, worldobj, destdir, depth=None, imgformat=None, optimizeimg=None, web_assets_hook=None):
->>>>>>> 38deb98d
+    def __init__(self, worldobj, destdir, depth=None, tiledir="tiles", imgformat=None, optimizeimg=None, rendermode="normal", web_assets_hook=None):
         """Generates a quadtree from the world given into the
         given dest directory
 
@@ -107,14 +103,11 @@
         assert(imgformat)
         self.imgformat = imgformat
         self.optimizeimg = optimizeimg
-<<<<<<< HEAD
+        self.web_assets_hook = web_assets_hook
         
         self.lighting = rendermode in ("lighting", "night", "spawn")
         self.night = rendermode in ("night", "spawn")
         self.spawn = spawn in ("spawn",)
-=======
-        self.web_assets_hook = web_assets_hook
->>>>>>> 38deb98d
 
         # Make the destination dir
         if not os.path.exists(destdir):
