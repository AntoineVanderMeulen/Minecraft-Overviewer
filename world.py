--- conflicted
+++ resolved
@@ -66,21 +66,11 @@
     """Does world-level preprocessing to prepare for QuadtreeGen
     worlddir is the path to the minecraft world
     """
-<<<<<<< HEAD
-    def __init__(self, worlddir, cachedir, chunklist=None, rendermode="normal", useBiomeData=False):
-        self.worlddir = worlddir
-        self.caves = False
-        self.lighting = rendermode in ("lighting","night","spawn")
-        self.night = rendermode in ("night","spawn")
-        self.spawn = rendermode in ("spawn",)
-        self.cachedir = cachedir
-=======
 
     mincol = maxcol = minrow = maxrow = 0
     
     def __init__(self, worlddir, useBiomeData=False,regionlist=None):
         self.worlddir = worlddir
->>>>>>> 97c3ffc5
         self.useBiomeData = useBiomeData
                 
         #find region files, or load the region list
