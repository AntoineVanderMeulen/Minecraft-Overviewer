--- conflicted
+++ resolved
@@ -37,10 +37,7 @@
 
 /* in iterate.c */
 PyObject *chunk_render(PyObject *self, PyObject *args);
-<<<<<<< HEAD
 PyObject *chunk_render_lighting(PyObject *self, PyObject *args);
-=======
 int init_chunk_render(void);
->>>>>>> 329c7557
 
 #endif /* __OVERVIEWER_H_INCLUDED__ */