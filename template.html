<!DOCTYPE html>
<html>
<head>
<meta name="viewport" content="initial-scale=1.0, user-scalable=no" />
<style type="text/css">
  html { height: 100% }
  body { height: 100%; margin: 0px; padding: 0px ; background-color: #000; }
  #mcmap { height: 100% }
</style>
<script type="text/javascript"
    src="http://maps.google.com/maps/api/js?sensor=false">
</script>
<script type="text/javascript">
  var config = {
<<<<<<< HEAD
    path:        '.',
=======
    path:        'tiles',
>>>>>>> bf07d3d1
    fileExt:     'png',
    tileSize:     384,
    defaultZoom:  1,
    maxZoom:      {maxzoom}
  };
  
  var MCMapOptions = {
    getTileUrl: function(tile, zoom) {
      var url = config.path;
      if(tile.x < 0 || tile.x >= Math.pow(2, zoom) || tile.y < 0 || tile.y >= Math.pow(2, zoom)) {
        url += '/blank';
      } else if(zoom == 0) {
        url += '/base';
      } else {
        for(var z = zoom - 1; z >= 0; --z) {
          var x = Math.floor(tile.x / Math.pow(2, z)) % 2;
          var y = Math.floor(tile.y / Math.pow(2, z)) % 2;
<<<<<<< HEAD
          url += '/' + (x + 2 * y)
        }
      }
      url += '.' + config.fileExt;
=======
          url += '/' + (x + 2 * y);
        }
      }
      url = config.path + url + '.' + config.fileExt;
>>>>>>> bf07d3d1
      return(url);
    },
    tileSize: new google.maps.Size(config.tileSize, config.tileSize),
    maxZoom:  config.maxZoom,
    minZoom:  0,
    isPng:    !(config.fileExt.match(/^png$/i) == null)
  };
  
  var MCMapType = new google.maps.ImageMapType(MCMapOptions);
  MCMapType.name = "MC Map";
  MCMapType.alt = "Minecraft Map";
  
  var map;
  
  function initialize() {
    var mapOptions = {
      zoom: config.defaultZoom,
      center: new google.maps.LatLng(0, 0),
      mapTypeControlOptions: {
        mapTypeIds: ['mcmap'],
        style: google.maps.MapTypeControlStyle.DROPDOWN_MENU
      }
    };
    map = new google.maps.Map(document.getElementById("mcmap"), mapOptions);
        
    // Now attach the coordinate map type to the map's registry
    map.mapTypes.set('mcmap', MCMapType);
  
    // We can now set the map to use the 'coordinate' map type
    map.setMapTypeId('mcmap');
  }
</script>
</head>
<body onload="initialize()">
  <div id="mcmap" style="width:100%; height:100%"></div>
</body>
</html><|MERGE_RESOLUTION|>--- conflicted
+++ resolved
@@ -12,11 +12,7 @@
 </script>
 <script type="text/javascript">
   var config = {
-<<<<<<< HEAD
-    path:        '.',
-=======
     path:        'tiles',
->>>>>>> bf07d3d1
     fileExt:     'png',
     tileSize:     384,
     defaultZoom:  1,
@@ -34,17 +30,10 @@
         for(var z = zoom - 1; z >= 0; --z) {
           var x = Math.floor(tile.x / Math.pow(2, z)) % 2;
           var y = Math.floor(tile.y / Math.pow(2, z)) % 2;
-<<<<<<< HEAD
-          url += '/' + (x + 2 * y)
-        }
-      }
-      url += '.' + config.fileExt;
-=======
           url += '/' + (x + 2 * y);
         }
       }
       url = config.path + url + '.' + config.fileExt;
->>>>>>> bf07d3d1
       return(url);
     },
     tileSize: new google.maps.Size(config.tileSize, config.tileSize),
