#!/usr/bin/env python

from distutils.core import setup
from distutils.extension import Extension
from distutils.command.build import build
from distutils.command.clean import clean
from distutils.command.build_ext import build_ext
from distutils.command.sdist import sdist
from distutils.cmd import Command
from distutils.dir_util import remove_tree
from distutils.sysconfig import get_python_inc
from distutils import log
import sys, os, os.path
import glob
import platform
import time
import overviewer_core.util as util

try:
    import py2exe
except ImportError:
    py2exe = None

try:
    import py2app
    from setuptools.extension import Extension
except ImportError:
    py2app = None

# now, setup the keyword arguments for setup
# (because we don't know until runtime if py2exe/py2app is available)
setup_kwargs = {}
setup_kwargs['ext_modules'] = []
setup_kwargs['cmdclass'] = {}
setup_kwargs['options'] = {}

#
# metadata
#

# Utility function to read the README file.  
# Used for the long_description.  It's nice, because now 1) we have a top level
# README file and 2) it's easier to type in the README file than to put a raw
# string in below ...
def read(fname):
    return open(os.path.join(os.path.dirname(__file__), fname)).read()

setup_kwargs['name'] = 'Minecraft-Overviewer'
setup_kwargs['version'] = util.findGitVersion()
setup_kwargs['description'] = 'Generates large resolution images of a Minecraft map.'
setup_kwargs['url'] = 'http://overviewer.org/'
setup_kwargs['author'] = 'Andrew Brown'
setup_kwargs['author_email'] = 'brownan@gmail.com'
setup_kwargs['license'] = 'GNU General Public License v3'
setup_kwargs['long_description'] = read('README.rst')

# top-level files that should be included as documentation
doc_files = ['COPYING.txt', 'README.rst', 'CONTRIBUTORS.rst', 'sample.settings.py']

# helper to create a 'data_files'-type sequence recursively for a given dir
def recursive_data_files(src, dest=None):
    if dest is None:
        dest = src
    
    ret = []
    for dirpath, dirnames, filenames in os.walk(src):
        current_dest = os.path.relpath(dirpath, src)
        if current_dest == '.':
            current_dest = dest
        else:
            current_dest = os.path.join(dest, current_dest)
        
        current_sources = map(lambda p: os.path.join(dirpath, p), filenames)
        
        ret.append((current_dest, current_sources))
    return ret

# helper to create a 'package_data'-type sequence recursively for a given dir
def recursive_package_data(src, package_dir='overviewer_core'):
    full_src = os.path.join(package_dir, src)
    ret = []
    for dirpath, dirnames, filenames in os.walk(full_src, topdown=False):
        current_path = os.path.relpath(dirpath, package_dir)
        for filename in filenames:
            ret.append(os.path.join(current_path, filename))
    
    return ret

#
# py2exe options
#

if py2exe is not None:
<<<<<<< HEAD
    setup_kwargs['console'] = ['overviewer.py', 'contribManager.py']
=======
    setup_kwargs['comments'] = "http://overviewer.org"
    # py2exe likes a very particular type of version number:
    setup_kwargs['version'] = util.findGitVersion().replace("-",".")

    setup_kwargs['console'] = ['overviewer.py']
>>>>>>> 240fe128
    setup_kwargs['data_files'] = [('', doc_files)]
    setup_kwargs['data_files'] += recursive_data_files('overviewer_core/data/textures', 'textures')
    setup_kwargs['data_files'] += recursive_data_files('overviewer_core/data/web_assets', 'web_assets')
    setup_kwargs['data_files'] += recursive_data_files('contrib', 'contrib')
    setup_kwargs['zipfile'] = None
    if platform.system() == 'Windows' and '64bit' in platform.architecture():
        b = 3
    else:
        b = 1
    setup_kwargs['options']['py2exe'] = {'bundle_files' : b, 'excludes': 'Tkinter'}

#
# py2app options
#

if py2app is not None:
    setup_kwargs['app'] = ['overviewer.py']
    setup_kwargs['options']['py2app'] = {'argv_emulation' : False}
    setup_kwargs['setup_requires'] = ['py2app']

#
# script, package, and data
#

setup_kwargs['packages'] = ['overviewer_core']
setup_kwargs['scripts'] = ['overviewer.py']
setup_kwargs['package_data'] = {'overviewer_core': recursive_package_data('data/textures') + recursive_package_data('data/web_assets')}

if py2exe is None:
    setup_kwargs['data_files'] = [('share/doc/minecraft-overviewer', doc_files)]


#
# c_overviewer extension
#

# Third-party modules - we depend on numpy for everything
import numpy
# Obtain the numpy include directory.  This logic works across numpy versions.
try:
    numpy_include = numpy.get_include()
except AttributeError:
    numpy_include = numpy.get_numpy_include()

try:
    pil_include = os.environ['PIL_INCLUDE_DIR'].split(os.pathsep)
except:
    pil_include = [ os.path.join(get_python_inc(plat_specific=1), 'Imaging') ]
    if not os.path.exists(pil_include[0]):
        pil_include = [ ]
        

# used to figure out what files to compile
render_modes = ['normal', 'overlay', 'lighting', 'night', 'spawn', 'cave']

c_overviewer_files = ['main.c', 'composite.c', 'iterate.c', 'endian.c', 'rendermodes.c']
c_overviewer_files += map(lambda mode: 'rendermode-%s.c' % (mode,), render_modes)
c_overviewer_files += ['Draw.c']
c_overviewer_includes = ['overviewer.h', 'rendermodes.h']

c_overviewer_files = map(lambda s: 'overviewer_core/src/'+s, c_overviewer_files)
c_overviewer_includes = map(lambda s: 'overviewer_core/src/'+s, c_overviewer_includes)

setup_kwargs['ext_modules'].append(Extension('overviewer_core.c_overviewer', c_overviewer_files, include_dirs=['.', numpy_include] + pil_include, depends=c_overviewer_includes, extra_link_args=[]))


# tell build_ext to build the extension in-place
# (NOT in build/)
setup_kwargs['options']['build_ext'] = {'inplace' : 1}

# custom clean command to remove in-place extension
# and the version file
class CustomClean(clean):
    def run(self):
        # do the normal cleanup
        clean.run(self)
        
        # try to remove '_composite.{so,pyd,...}' extension,
        # regardless of the current system's extension name convention
        build_ext = self.get_finalized_command('build_ext')
        pretty_fname = build_ext.get_ext_filename('overviewer_core.c_overviewer')
        fname = pretty_fname
        if os.path.exists(fname):
            try:
                if not self.dry_run:
                    os.remove(fname)
                log.info("removing '%s'", pretty_fname)
            except OSError:
                log.warn("'%s' could not be cleaned -- permission denied",
                         pretty_fname)
        else:
            log.debug("'%s' does not exist -- can't clean it",
                      pretty_fname)
        
        versionpath = os.path.join("overviewer_core", "overviewer_version.py")
        if os.path.exists(versionpath):
            try:
                if not self.dry_run:
                    os.remove(versionpath)
                log.info("removing '%s'", versionpath)
            except OSError:
                log.warn("'%s' could not be cleaned -- permission denied", versionpath)
        else:
            log.debug("'%s' does not exist -- can't clean it", versionpath)

        # now try to purge all *.pyc files
        for root, dirs, files in os.walk(os.path.join(os.path.dirname(__file__), ".")):
            for f in files:
                if f.endswith(".pyc"):
                    if self.dry_run:
                        log.warn("Would remove %s", os.path.join(root,f))
                    else:
                        os.remove(os.path.join(root, f))

def generate_version_py():
    try:
        outstr = ""
        outstr += "VERSION=%r\n" % util.findGitVersion()
        outstr += "HASH=%r\n" % util.findGitHash()
        outstr += "BUILD_DATE=%r\n" % time.asctime()
        outstr += "BUILD_PLATFORM=%r\n" % platform.processor()
        outstr += "BUILD_OS=%r\n" % platform.platform()
        f = open("overviewer_core/overviewer_version.py", "w")
        f.write(outstr)
        f.close()
    except:
        print "WARNING: failed to build overviewer_version file"

class CustomSDist(sdist):
    def run(self):
        # generate the version file
        generate_version_py()
        sdist.run(self)

class CustomBuild(build):
    def run(self):
        # generate the version file
        generate_version_py()
        build.run(self)
        print "\nBuild Complete"

class CustomBuildExt(build_ext):
    def build_extensions(self):
        c = self.compiler.compiler_type
        if c == "msvc":
            # customize the build options for this compilier
            for e in self.extensions:
                e.extra_link_args.append("/MANIFEST")

        # build in place, and in the build/ tree
        self.inplace = False
        build_ext.build_extensions(self)
        self.inplace = True
        build_ext.build_extensions(self)
        
class CheckTerrain(Command):
    user_options=[]
    def initialize_options(self):
        pass
    def finalize_options(self):
        pass
    def run(self):
        from overviewer_core.textures import _find_file
        import hashlib
        import zipfile
        print "checking..."
        try:
            f = _find_file("terrain.png", verbose=True)
        except IOError:
            log.error("Could not find the file terrain.png")
            return

        h = hashlib.sha1()
        h.update(f.read())
        log.info("Hash of terrain.png file is: %s", h.hexdigest())

setup_kwargs['cmdclass']['clean'] = CustomClean
setup_kwargs['cmdclass']['sdist'] = CustomSDist
setup_kwargs['cmdclass']['build'] = CustomBuild
setup_kwargs['cmdclass']['build_ext'] = CustomBuildExt
setup_kwargs['cmdclass']['check_terrain'] = CheckTerrain
###

setup(**setup_kwargs)
<|MERGE_RESOLUTION|>--- conflicted
+++ resolved
@@ -91,15 +91,11 @@
 #
 
 if py2exe is not None:
-<<<<<<< HEAD
-    setup_kwargs['console'] = ['overviewer.py', 'contribManager.py']
-=======
     setup_kwargs['comments'] = "http://overviewer.org"
     # py2exe likes a very particular type of version number:
     setup_kwargs['version'] = util.findGitVersion().replace("-",".")
 
-    setup_kwargs['console'] = ['overviewer.py']
->>>>>>> 240fe128
+    setup_kwargs['console'] = ['overviewer.py', 'contribManager.py']
     setup_kwargs['data_files'] = [('', doc_files)]
     setup_kwargs['data_files'] += recursive_data_files('overviewer_core/data/textures', 'textures')
     setup_kwargs['data_files'] += recursive_data_files('overviewer_core/data/web_assets', 'web_assets')
