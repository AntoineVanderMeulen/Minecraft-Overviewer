--- conflicted
+++ resolved
@@ -579,13 +579,12 @@
     lng += 12 * perPixel;
 
     return new google.maps.LatLng(lat, lng);
-<<<<<<< HEAD
-  }
-
-  // NOTE: X, Y and Z in this function are Minecraft world definitions
-  // (that is, X is horizontal, Y is altitude and Z is vertical).
-  function fromLatLngToWorld(lat, lng)
-  {
+}
+
+// NOTE: X, Y and Z in this function are Minecraft world definitions
+// (that is, X is horizontal, Y is altitude and Z is vertical).
+function fromLatLngToWorld(lat, lng)
+{
     // Initialize world x/y/z object to be returned
     var xyz = Array();
     xyz.x = 0;
@@ -613,13 +612,10 @@
     // only latitude and longitude, so assume Y=64.
     xyz.x += 64 + 1;
     xyz.z -= 64 + 2;
-
+    
     return xyz;
-  }
-=======
-}
->>>>>>> 5f6ceebc
-  
+}
+
 function getTileUrlGenerator(path, path_base, path_ext) {
     return function(tile, zoom) {
         var url = path;
