#!/usr/bin/env python

#    This file is part of the Minecraft Overviewer.
#
#    Minecraft Overviewer is free software: you can redistribute it and/or
#    modify it under the terms of the GNU General Public License as published
#    by the Free Software Foundation, either version 3 of the License, or (at
#    your option) any later version.
#
#    Minecraft Overviewer is distributed in the hope that it will be useful,
#    but WITHOUT ANY WARRANTY; without even the implied warranty of
#    MERCHANTABILITY or FITNESS FOR A PARTICULAR PURPOSE.  See the GNU General
#    Public License for more details.
#
#    You should have received a copy of the GNU General Public License along
#    with the Overviewer.  If not, see <http://www.gnu.org/licenses/>.

import sys
if not (sys.version_info[0] == 2 and sys.version_info[1] >= 6):
    print "Sorry, the Overviewer requires at least Python 2.6 to run"
    if sys.version_info[0] >= 3:
        print "and will not run on Python 3.0 or later"
    sys.exit(1)

import os
import os.path
import re
import subprocess
import multiprocessing
import time
import logging
import platform
from overviewer_core import util

logging.basicConfig(level=logging.INFO,format="%(asctime)s [%(levelname)s] %(message)s")

this_dir = util.get_program_path()

# make sure the c_overviewer extension is available
try:
    from overviewer_core import c_overviewer
except ImportError:
    ## if this is a frozen windows package, the following error messages about
    ## building the c_overviewer extension are not appropriate
    if hasattr(sys, "frozen"):
        print "Something has gone wrong importing the c_overviewer extension.  Please"
        print "make sure the 2008 and 2010 redistributable packages from Microsoft"
        print "are installed."
        sys.exit(1)


    ## try to find the build extension
    ext = os.path.join(this_dir, "overviewer_core", "c_overviewer.%s" % ("pyd" if platform.system() == "Windows" else "so"))
    if os.path.exists(ext):
        print "Something has gone wrong importing the c_overviewer extension.  Please"
        print "make sure it is up-to-date (clean and rebuild)"
        sys.exit(1)

    print "You need to compile the c_overviewer module to run Minecraft Overviewer."
    print "Run `python setup.py build`, or see the README for details."
    import traceback
    traceback.print_exc()
    sys.exit(1)


if hasattr(sys, "frozen"):
    pass # we don't bother with a compat test since it should always be in sync
elif "extension_version" in dir(c_overviewer):
    # check to make sure the binary matches the headers
    if os.path.exists(os.path.join(this_dir, "overviewer_core", "src", "overviewer.h")):
        with open(os.path.join(this_dir, "overviewer_core", "src", "overviewer.h")) as f:
            lines = f.readlines()
            lines = filter(lambda x: x.startswith("#define OVERVIEWER_EXTENSION_VERSION"), lines)
            if lines:
                l = lines[0]
                if int(l.split()[2].strip()) != c_overviewer.extension_version():
                    print "Please rebuild your c_overviewer module.  It is out of date!"
                    sys.exit(1)
else:
    print "Please rebuild your c_overviewer module.  It is out of date!"
    sys.exit(1)

from overviewer_core.configParser import ConfigOptionParser
from overviewer_core import optimizeimages, world, quadtree
from overviewer_core import googlemap, rendernode


helptext = """
%prog [OPTIONS] <World # / Name / Path to World> <tiles dest dir>"""


def main():
    try:
        cpus = multiprocessing.cpu_count()
    except NotImplementedError:
        cpus = 1
    
    avail_rendermodes = c_overviewer.get_render_modes()
    avail_north_dirs = ['lower-left', 'upper-left', 'upper-right', 'lower-right']
    
    parser = ConfigOptionParser(usage=helptext, config="settings.py")
<<<<<<< HEAD
    parser.add_option("-V", "--version", dest="version", helptext="Displays version information and then exits", action="store_true")
    parser.add_option("-p", "--processes", dest="procs", helptext="How many worker processes to start. Default %s" % cpus, default=cpus, action="store", type="int")
    parser.add_option("-z", "--zoom", dest="zoom", helptext="Sets the zoom level manually instead of calculating it. This can be useful if you have outlier chunks that make your world too big. This value will make the highest zoom level contain (2**ZOOM)^2 tiles", action="store", type="int", advanced=True)
    parser.add_option("--regionlist", dest="regionlist", helptext="A file containing, on each line, a path to a regionlist to update. Instead of scanning the world directory for regions, it will just use this list. Normal caching rules still apply.")
    parser.add_option("--forcerender", dest="forcerender", helptext="Force re-rendering the entire map (or the given regionlist). Useful for re-rendering without deleting it.", action="store_true")
    parser.add_option("--rendermodes", dest="rendermode", helptext="Specifies the render types, separated by commas. Use --list-rendermodes to list them all.", type="choice", choices=avail_rendermodes, required=True, default=avail_rendermodes[0], listify=True)
    parser.add_option("--list-rendermodes", dest="list_rendermodes", action="store_true", helptext="List available render modes and exit.", commandLineOnly=True)
    parser.add_option("--imgformat", dest="imgformat", helptext="The image output format to use. Currently supported: png(default), jpg.", advanced=True )
    parser.add_option("--imgquality", dest="imgquality", default=95, helptext="Specify the quality of image output when using imgformat=\"jpg\".", type="int", advanced=True)
    parser.add_option("--bg-color", dest="bg_color", helptext="Configures the background color for the GoogleMap output.  Specify in #RRGGBB format", advanced=True, type="string", default="#1A1A1A")
    parser.add_option("--optimize-img", dest="optimizeimg", helptext="If using png, perform image file size optimizations on the output. Specify 1 for pngcrush, 2 for pngcrush+advdef and 3 for pngcrush-advdef with more agressive settings. This may double (or more) render times, but will produce up to 30% smaller images. NOTE: requires corresponding programs in $PATH or %PATH%", advanced=True)
    parser.add_option("--web-assets-hook", dest="web_assets_hook", helptext="If provided, run this function after the web assets have been copied, but before actual tile rendering begins. It should accept a QuadtreeGen object as its only argument.", action="store", metavar="SCRIPT", type="function", advanced=True)
    parser.add_option("--web-assets-path", dest="web_assets_path", helptext="Specifies a non-standard web_assets directory to use. Files here will overwrite the default web assets.", metavar="PATH", type="string", advanced=True)
    parser.add_option("--textures-path", dest="textures_path", helptext="Specifies a non-standard textures path, from which terrain.png and other textures are loaded.", metavar="PATH", type="string", advanced=True)
    parser.add_option("-q", "--quiet", dest="quiet", action="count", default=0, helptext="Print less output. You can specify this option multiple times.")
    parser.add_option("-v", "--verbose", dest="verbose", action="count", default=0, helptext="Print more output. You can specify this option multiple times.")
    parser.add_option("--skip-js", dest="skipjs", action="store_true", helptext="Don't output marker.js or regions.js")
    parser.add_option("--no-signs", dest="nosigns", action="store_true", helptext="Don't output signs to markers.js")
    parser.add_option("--display-config", dest="display_config", action="store_true", helptext="Display the configuration parameters, but don't render the map.  Requires all required options to be specified", commandLineOnly=True)
    #parser.add_option("--write-config", dest="write_config", action="store_true", helptext="Writes out a sample config file", commandLineOnly=True)
=======
    parser.add_option("-V", "--version", dest="version", help="Displays version information and then exits", action="store_true")
    parser.add_option("-p", "--processes", dest="procs", help="How many worker processes to start. Default %s" % cpus, default=cpus, action="store", type="int")
    parser.add_option("-z", "--zoom", dest="zoom", help="Sets the zoom level manually instead of calculating it. This can be useful if you have outlier chunks that make your world too big. This value will make the highest zoom level contain (2**ZOOM)^2 tiles", action="store", type="int", configFileOnly=True)
    parser.add_option("-d", "--delete", dest="delete", help="Clear all caches. Next time you render your world, it will have to start completely over again. This is probably not a good idea for large worlds. Use this if you change texture packs and want to re-render everything.", action="store_true", commandLineOnly=True)
    parser.add_option("--regionlist", dest="regionlist", help="A file containing, on each line, a path to a regionlist to update. Instead of scanning the world directory for regions, it will just use this list. Normal caching rules still apply.")
    parser.add_option("--forcerender", dest="forcerender", help="Force re-rendering the entire map (or the given regionlist). Useful for re-rendering without deleting the entire map with --delete.", action="store_true")
    parser.add_option("--rendermodes", dest="rendermode", help="Specifies the render types, separated by commas. Use --list-rendermodes to list them all.", type="choice", choices=avail_rendermodes, required=True, default=avail_rendermodes[0], listify=True)
    parser.add_option("--list-rendermodes", dest="list_rendermodes", action="store_true", help="List available render modes and exit.", commandLineOnly=True)
    parser.add_option("--imgformat", dest="imgformat", help="The image output format to use. Currently supported: png(default), jpg.", configFileOnly=True )
    parser.add_option("--imgquality", dest="imgquality", default=95, help="Specify the quality of image output when using imgformat=\"jpg\".", type="int", configFileOnly=True)
    parser.add_option("--bg_color", dest="bg_color", help="Configures the background color for the GoogleMap output.  Specify in #RRGGBB format", configFileOnly=True, type="string", default="#1A1A1A")
    parser.add_option("--optimize-img", dest="optimizeimg", help="If using png, perform image file size optimizations on the output. Specify 1 for pngcrush, 2 for pngcrush+advdef and 3 for pngcrush-advdef with more agressive settings. This may double (or more) render times, but will produce up to 30% smaller images. NOTE: requires corresponding programs in $PATH or %PATH%", configFileOnly=True)
    parser.add_option("--web-assets-hook", dest="web_assets_hook", help="If provided, run this function after the web assets have been copied, but before actual tile rendering begins. It should accept a QuadtreeGen object as its only argument.", action="store", metavar="SCRIPT", type="function", configFileOnly=True)
    parser.add_option("--web-assets-path", dest="web_assets_path", help="Specifies a non-standard web_assets directory to use. Files here will overwrite the default web assets.", metavar="PATH", type="string", configFileOnly=True)
    parser.add_option("--textures-path", dest="textures_path", help="Specifies a non-standard textures path, from which terrain.png and other textures are loaded.", metavar="PATH", type="string", configFileOnly=True)
    parser.add_option("-q", "--quiet", dest="quiet", action="count", default=0, help="Print less output. You can specify this option multiple times.")
    parser.add_option("-v", "--verbose", dest="verbose", action="count", default=0, help="Print more output. You can specify this option multiple times.")
    parser.add_option("--skip-js", dest="skipjs", action="store_true", help="Don't output marker.js or regions.js")
    parser.add_option("--no-signs", dest="nosigns", action="store_true", help="Don't output signs to markers.js")
    parser.add_option("--display-config", dest="display_config", action="store_true", help="Display the configuration parameters, but don't render the map.  Requires all required options to be specified", commandLineOnly=True)
    parser.add_option("--north-direction", dest="north_direction", help="Specifies which corner of the screen north will point to. Valid options are: " + ", ".join(avail_north_dirs) + ".", type="choice", default=avail_north_dirs[0], choices=avail_north_dirs)
    #parser.add_option("--write-config", dest="write_config", action="store_true", help="Writes out a sample config file", commandLineOnly=True)
>>>>>>> b442e770

    options, args = parser.parse_args()


    if options.version:
        try:
            import overviewer_core.overviewer_version as overviewer_version
            print "Minecraft-Overviewer %s" % overviewer_version.VERSION
            print "Git commit: %s" % overviewer_version.HASH
            print "built on %s" % overviewer_version.BUILD_DATE
            print "Build machine: %s %s" % (overviewer_version.BUILD_PLATFORM, overviewer_version.BUILD_OS)
        except:
            print "version info not found"
            pass
        sys.exit(0)
    
    if options.list_rendermodes:
        rendermode_info = map(c_overviewer.get_render_mode_info, avail_rendermodes)
        name_width = max(map(lambda i: len(i['name']), rendermode_info))
        for info in rendermode_info:
            print "{name:{0}} {description}".format(name_width, **info)
        sys.exit(0)

    if options.advanced_help:
        parser.advanced_help()
        sys.exit(0)

    if len(args) < 1:
        logging.error("You need to give me your world number or directory")
        parser.print_help()
        list_worlds()
        sys.exit(1)
    worlddir = args[0]

    if not os.path.exists(worlddir):
        # world given is either world number, or name
        worlds = world.get_worlds()
        
        # if there are no worlds found at all, exit now
        if not worlds:
            parser.print_help()
            logging.error("Invalid world path")
            sys.exit(1)
        
        try:
            worldnum = int(worlddir)
            worlddir = worlds[worldnum]['path']
        except ValueError:
            # it wasn't a number or path, try using it as a name
            try:
                worlddir = worlds[worlddir]['path']
            except KeyError:
                # it's not a number, name, or path
                parser.print_help()
                logging.error("Invalid world name or path")
                sys.exit(1)
        except KeyError:
            # it was an invalid number
            parser.print_help()
            logging.error("Invalid world number")
            sys.exit(1)
    
    # final sanity check for worlddir
    if not os.path.exists(os.path.join(worlddir, 'level.dat')):
        logging.error("Invalid world path -- does not contain level.dat")
        sys.exit(1)

    if len(args) < 2:
        logging.error("Where do you want to save the tiles?")
        sys.exit(1)
    elif len(args) > 2:
        parser.print_help()
        logging.error("Sorry, you specified too many arguments")
        sys.exit(1)


    destdir = args[1]
    if options.display_config:
        # just display the config file and exit
        parser.display_config()
        sys.exit(0)


    if options.regionlist:
        regionlist = map(str.strip, open(options.regionlist, 'r'))
    else:
        regionlist = None

    if options.imgformat:
        if options.imgformat not in ('jpg','png'):
            parser.error("Unknown imgformat!")
        else:
            imgformat = options.imgformat
    else:
        imgformat = 'png'

    if options.optimizeimg:
        optimizeimg = int(options.optimizeimg)
        optimizeimages.check_programs(optimizeimg)
    else:
        optimizeimg = None

    if options.north_direction:
        north_direction = options.north_direction
    else:
        north_direction = 'lower-left'
    
    logging.getLogger().setLevel(
        logging.getLogger().level + 10*options.quiet)
    logging.getLogger().setLevel(
        logging.getLogger().level - 10*options.verbose)

    logging.info("Welcome to Minecraft Overviewer!")
    logging.debug("Current log level: {0}".format(logging.getLogger().level))
   
    useBiomeData = os.path.exists(os.path.join(worlddir, 'biomes'))
    if not useBiomeData:
        logging.info("Notice: Not using biome data for tinting")
    
    # First do world-level preprocessing
<<<<<<< HEAD
    w = world.World(worlddir, destdir, useBiomeData=useBiomeData, regionlist=regionlist)
=======
    w = world.World(worlddir, useBiomeData=useBiomeData, regionlist=regionlist,
            north_direction=north_direction)
>>>>>>> b442e770
    w.go(options.procs)

    logging.info("Rending the following tilesets: %s", ",".join(options.rendermode))

    bgcolor = (int(options.bg_color[1:3],16), int(options.bg_color[3:5],16), int(options.bg_color[5:7],16), 0)

    # create the quadtrees
    # TODO chunklist
    q = []
    qtree_args = {'depth' : options.zoom, 'imgformat' : imgformat, 'imgquality' : options.imgquality, 'optimizeimg' : optimizeimg, 'bgcolor' : bgcolor, 'forcerender' : options.forcerender}
    for rendermode in options.rendermode:
        if rendermode == 'normal':
            qtree = quadtree.QuadtreeGen(w, destdir, rendermode=rendermode, tiledir='tiles', **qtree_args)
        else:
            qtree = quadtree.QuadtreeGen(w, destdir, rendermode=rendermode, **qtree_args)
        q.append(qtree)
    
    # do quadtree-level preprocessing
    for qtree in q:
        qtree.go(options.procs)

    # create the distributed render
    r = rendernode.RenderNode(q, options)
    
    # write out the map and web assets
    m = googlemap.MapGen(q, configInfo=options)
    m.go(options.procs)
    
    # render the tiles!
    r.go(options.procs)

    # finish up the map
    m.finalize()


def list_worlds():
    "Prints out a brief summary of saves found in the default directory"
    print 
    worlds = world.get_worlds()
    if not worlds:
        print 'No world saves found in the usual place'
        return
    print "Detected saves:"
    for name, info in sorted(worlds.iteritems()):
        if isinstance(name, basestring) and name.startswith("World") and len(name) == 6:
            try:
                world_n = int(name[-1])
                # we'll catch this one later, when it shows up as an
                # integer key
                continue
            except ValueError:
                pass
        timestamp = time.strftime("%Y-%m-%d %H:%M",
                                  time.localtime(info['LastPlayed'] / 1000))
        playtime = info['Time'] / 20
        playstamp = '%d:%02d' % (playtime / 3600, playtime / 60 % 60)
        size = "%.2fMB" % (info['SizeOnDisk'] / 1024. / 1024.)
        print "World %s: %s Playtime: %s Modified: %s" % (name, size, playstamp, timestamp)


if __name__ == "__main__":
    multiprocessing.freeze_support()
    main()<|MERGE_RESOLUTION|>--- conflicted
+++ resolved
@@ -99,7 +99,6 @@
     avail_north_dirs = ['lower-left', 'upper-left', 'upper-right', 'lower-right']
     
     parser = ConfigOptionParser(usage=helptext, config="settings.py")
-<<<<<<< HEAD
     parser.add_option("-V", "--version", dest="version", helptext="Displays version information and then exits", action="store_true")
     parser.add_option("-p", "--processes", dest="procs", helptext="How many worker processes to start. Default %s" % cpus, default=cpus, action="store", type="int")
     parser.add_option("-z", "--zoom", dest="zoom", helptext="Sets the zoom level manually instead of calculating it. This can be useful if you have outlier chunks that make your world too big. This value will make the highest zoom level contain (2**ZOOM)^2 tiles", action="store", type="int", advanced=True)
@@ -118,32 +117,9 @@
     parser.add_option("-v", "--verbose", dest="verbose", action="count", default=0, helptext="Print more output. You can specify this option multiple times.")
     parser.add_option("--skip-js", dest="skipjs", action="store_true", helptext="Don't output marker.js or regions.js")
     parser.add_option("--no-signs", dest="nosigns", action="store_true", helptext="Don't output signs to markers.js")
+    parser.add_option("--north-direction", dest="north_direction", helptext="Specifies which corner of the screen north will point to. Valid options are: " + ", ".join(avail_north_dirs) + ".", type="choice", default=avail_north_dirs[0], choices=avail_north_dirs)
     parser.add_option("--display-config", dest="display_config", action="store_true", helptext="Display the configuration parameters, but don't render the map.  Requires all required options to be specified", commandLineOnly=True)
     #parser.add_option("--write-config", dest="write_config", action="store_true", helptext="Writes out a sample config file", commandLineOnly=True)
-=======
-    parser.add_option("-V", "--version", dest="version", help="Displays version information and then exits", action="store_true")
-    parser.add_option("-p", "--processes", dest="procs", help="How many worker processes to start. Default %s" % cpus, default=cpus, action="store", type="int")
-    parser.add_option("-z", "--zoom", dest="zoom", help="Sets the zoom level manually instead of calculating it. This can be useful if you have outlier chunks that make your world too big. This value will make the highest zoom level contain (2**ZOOM)^2 tiles", action="store", type="int", configFileOnly=True)
-    parser.add_option("-d", "--delete", dest="delete", help="Clear all caches. Next time you render your world, it will have to start completely over again. This is probably not a good idea for large worlds. Use this if you change texture packs and want to re-render everything.", action="store_true", commandLineOnly=True)
-    parser.add_option("--regionlist", dest="regionlist", help="A file containing, on each line, a path to a regionlist to update. Instead of scanning the world directory for regions, it will just use this list. Normal caching rules still apply.")
-    parser.add_option("--forcerender", dest="forcerender", help="Force re-rendering the entire map (or the given regionlist). Useful for re-rendering without deleting the entire map with --delete.", action="store_true")
-    parser.add_option("--rendermodes", dest="rendermode", help="Specifies the render types, separated by commas. Use --list-rendermodes to list them all.", type="choice", choices=avail_rendermodes, required=True, default=avail_rendermodes[0], listify=True)
-    parser.add_option("--list-rendermodes", dest="list_rendermodes", action="store_true", help="List available render modes and exit.", commandLineOnly=True)
-    parser.add_option("--imgformat", dest="imgformat", help="The image output format to use. Currently supported: png(default), jpg.", configFileOnly=True )
-    parser.add_option("--imgquality", dest="imgquality", default=95, help="Specify the quality of image output when using imgformat=\"jpg\".", type="int", configFileOnly=True)
-    parser.add_option("--bg_color", dest="bg_color", help="Configures the background color for the GoogleMap output.  Specify in #RRGGBB format", configFileOnly=True, type="string", default="#1A1A1A")
-    parser.add_option("--optimize-img", dest="optimizeimg", help="If using png, perform image file size optimizations on the output. Specify 1 for pngcrush, 2 for pngcrush+advdef and 3 for pngcrush-advdef with more agressive settings. This may double (or more) render times, but will produce up to 30% smaller images. NOTE: requires corresponding programs in $PATH or %PATH%", configFileOnly=True)
-    parser.add_option("--web-assets-hook", dest="web_assets_hook", help="If provided, run this function after the web assets have been copied, but before actual tile rendering begins. It should accept a QuadtreeGen object as its only argument.", action="store", metavar="SCRIPT", type="function", configFileOnly=True)
-    parser.add_option("--web-assets-path", dest="web_assets_path", help="Specifies a non-standard web_assets directory to use. Files here will overwrite the default web assets.", metavar="PATH", type="string", configFileOnly=True)
-    parser.add_option("--textures-path", dest="textures_path", help="Specifies a non-standard textures path, from which terrain.png and other textures are loaded.", metavar="PATH", type="string", configFileOnly=True)
-    parser.add_option("-q", "--quiet", dest="quiet", action="count", default=0, help="Print less output. You can specify this option multiple times.")
-    parser.add_option("-v", "--verbose", dest="verbose", action="count", default=0, help="Print more output. You can specify this option multiple times.")
-    parser.add_option("--skip-js", dest="skipjs", action="store_true", help="Don't output marker.js or regions.js")
-    parser.add_option("--no-signs", dest="nosigns", action="store_true", help="Don't output signs to markers.js")
-    parser.add_option("--display-config", dest="display_config", action="store_true", help="Display the configuration parameters, but don't render the map.  Requires all required options to be specified", commandLineOnly=True)
-    parser.add_option("--north-direction", dest="north_direction", help="Specifies which corner of the screen north will point to. Valid options are: " + ", ".join(avail_north_dirs) + ".", type="choice", default=avail_north_dirs[0], choices=avail_north_dirs)
-    #parser.add_option("--write-config", dest="write_config", action="store_true", help="Writes out a sample config file", commandLineOnly=True)
->>>>>>> b442e770
 
     options, args = parser.parse_args()
 
@@ -264,12 +240,7 @@
         logging.info("Notice: Not using biome data for tinting")
     
     # First do world-level preprocessing
-<<<<<<< HEAD
-    w = world.World(worlddir, destdir, useBiomeData=useBiomeData, regionlist=regionlist)
-=======
-    w = world.World(worlddir, useBiomeData=useBiomeData, regionlist=regionlist,
-            north_direction=north_direction)
->>>>>>> b442e770
+    w = world.World(worlddir, destdir, useBiomeData=useBiomeData, regionlist=regionlist, north_direction=north_direction)
     w.go(options.procs)
 
     logging.info("Rending the following tilesets: %s", ",".join(options.rendermode))
